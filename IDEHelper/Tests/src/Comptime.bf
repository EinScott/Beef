using System;
using System.Diagnostics;
using System.Reflection;
using System.Collections;

namespace Tests
{
	class Comptime
	{
		[AttributeUsage(.All)]
		struct IFaceAAttribute : Attribute, IComptimeTypeApply
		{
			String mMemberName;
			int32 mInitVal;

			public int32 InitVal
			{
				set mut
				{
					mInitVal = value;
				}
			}

			public this(String memberName)
			{
				mMemberName = memberName;
				mInitVal = 0;
			}

			[Comptime]
			public void ApplyToType(Type type)
			{
				Compiler.EmitTypeBody(type, scope $"""
					public int32 m{mMemberName} = {mInitVal};
					public int32 GetVal{mMemberName}() => mC;
					""");
			}
		}

		[AttributeUsage(.Method)]
		struct LogAttribute : Attribute, IComptimeMethodApply
		{
			public static String gLog = new .() ~ delete _;

			[Comptime] 
			public void ApplyToMethod(ComptimeMethodInfo method)
			{
				String emit = scope $"LogAttribute.gLog.AppendF($\"Called {method}";
				for (var fieldIdx < method.ParamCount)
					emit.AppendF($" {{ {method.GetParamName(fieldIdx)} }}");
				emit.Append("\\n\");");
				Compiler.EmitMethodEntry(method, emit);

				if (var genericType = method.ReturnType as SpecializedGenericType)
				{
					if ((genericType.UnspecializedType == typeof(Result<>)) || (genericType.UnspecializedType == typeof(Result<,>)))
					{
						Compiler.EmitMethodExit(method, """
							if (@return case .Err)
							LogAttribute.gLog.AppendF($"Error: {@return}");
							""");
					}
					
				}
			}
		}

		[IFaceA("C", InitVal=345)]
		class ClassA
		{
			public int mA = 123;

			[OnCompile(.TypeInit), Comptime]
			public static void Generate()
			{
				Compiler.EmitTypeBody(typeof(Self), """
					public int32 mB = 234;
					public int32 GetValB() => mB;
					""");
			}
		}

		[IFaceA("C", InitVal=345)]
		struct StructA
		{
			public int mA = 123;
			public static StructA sSA;
			public const StructA cSA = .();

			[OnCompile(.TypeInit), Comptime]
			public static void Generate()
			{
				Compiler.EmitTypeBody(typeof(Self), """
					public int32 mB = 234;
					public int32 GetValB() => mB;
					""");
			}
		}

		enum MethodAErr
		{
			ErrorA,
			ErrorB
		}

		[Log]
		static Result<int, MethodAErr> MethodA(int a, int b)
		{
			return .Err(.ErrorB);
		}

		static Type GetBiggerType(Type t)
		{
			switch (t)
			{
			case typeof(int8): return typeof(int16);
			case typeof(int16): return typeof(int32);
			case typeof(int32): return typeof(int64);
			case typeof(float): return typeof(double);
			}
			return null;
		}

		static TTo GetBigger<TFrom, TTo>(TFrom val) where TTo : comptype(GetBiggerType(typeof(TFrom))), operator explicit TFrom
		{
			return (.)val;
		}

		public struct TypePrinter<T>
		{
			const int cFieldCount = GetFieldCount();
			const (int32, StringView)[cFieldCount] cMembers = Make();

			static int GetFieldCount()
			{
				int fieldCount = 0;
				for (let field in typeof(T).GetFields())
					if (!field.IsStatic)
						fieldCount++;
				return fieldCount;
			}
			
			static decltype(cMembers) Make()
			{
				if (cFieldCount == 0)
					return default(decltype(cMembers));

				decltype(cMembers) fields = ?;

				int i = 0;
				for (let field in typeof(T).GetFields())
				{
					if (!field.IsStatic)
						fields[i++] = (field.MemberOffset, field.Name);
				}

				return fields;
			}

			public override void ToString(String strBuffer)
			{
				for (var t in cMembers)
				{
					if (@t != 0)
						strBuffer.Append("\n");
					strBuffer.AppendF($"{t.0} {t.1}");
				}
			}
		}

		struct TestType
		{
			public float mX;
			public float mY;
			public float mZ;
		}
		
		class SerializationContext
		{
			public String mStr = new String() ~ delete _;
			public void Serialize<T>(String name, T val) where T : struct
			{
				mStr.AppendF($"{name} {val}\n");
			}
		}
<<<<<<< HEAD

		interface ISerializable
		{
			void Serialize(SerializationContext ctx);
		}

		[AttributeUsage(.Enum | .Struct | .Class, .NotInherited | .ReflectAttribute | .DisallowAllowMultiple)]
		struct SerializableAttribute : Attribute, IComptimeTypeApply
		{
			[Comptime]
			public void ApplyToType(Type type)
			{
				const String SERIALIZE_NAME = "void ISerializable.Serialize(SerializationContext ctx)\n";

=======

		interface ISerializable
		{
			void Serialize(SerializationContext ctx);
		}

		[AttributeUsage(.Enum | .Struct | .Class, .NotInherited | .ReflectAttribute | .DisallowAllowMultiple)]
		struct SerializableAttribute : Attribute, IComptimeTypeApply
		{
			[Comptime]
			public void ApplyToType(Type type)
			{
				const String SERIALIZE_NAME = "void ISerializable.Serialize(SerializationContext ctx)\n";

>>>>>>> 4f1ed19b
				String serializeBuffer = new .();

				Compiler.Assert(!type.IsUnion);

				for (let field in type.GetFields())
				{
					if (!field.IsInstanceField || field.DeclaringType != type)
						continue;

					serializeBuffer.AppendF($"\n\tctx.Serialize(\"{field.Name}\", {field.Name});");
				}

				Compiler.EmitTypeBody(type, scope $"{SERIALIZE_NAME}{{{serializeBuffer}\n}}\n");
				Compiler.EmitAddInterface(type, typeof(ISerializable));
			}
		}

		[Serializable]
		struct Foo : this(float x, float y)
		{
		}

		public class ComponentHandler<T>
			where T : struct
		{
			uint8* data;
			protected override void GCMarkMembers()
			{
				T* ptr = (T*)data;
				GC.Mark!((*ptr));
			}
		}
<<<<<<< HEAD
=======

		[CheckEnum]
		enum EnumA
		{
			case A(int64 aa);
			case B(float bb);
		}

		[AttributeUsage(.All)]
		public struct CheckEnumAttribute : Attribute, IComptimeTypeApply
		{
			public void ApplyToType(Type type)
			{
				int fieldIdx = 0;
				for (var field in type.GetFields())
				{
					switch (fieldIdx)
					{
					case 0:
						Test.Assert(field.Name == "$payload");
						Test.Assert(field.MemberOffset == 0);
						Test.Assert(field.FieldType == typeof(int64));
					case 1:
						Test.Assert(field.Name == "$discriminator");
						Test.Assert(field.MemberOffset == 8);
						Test.Assert(field.FieldType == typeof(int8));
					}
					fieldIdx++;
				}
				Test.Assert(fieldIdx == 4);
			}
		}

		const String cTest0 = Compiler.ReadText("Test0.txt");
		const String cTest1 = new String('A', 12);
		const uint8[?] cTest0Binary = Compiler.ReadBinary("Test0.txt");
		
>>>>>>> 4f1ed19b
		[Test]
		public static void TestBasics()
		{
			ClassA ca = scope .();
			Test.Assert(ca.mA == 123);
			Test.Assert(ca.mB == 234);
			Test.Assert(ca.GetValB() == 234);
			Test.Assert(ca.mC == 345);
			Test.Assert(ca.GetValC() == 345);

			StructA sa = .();
			Test.Assert(sa.mA == 123);
			Test.Assert(sa.mB == 234);
			Test.Assert(sa.GetValB() == 234);
			Test.Assert(sa.mC == 345);
			Test.Assert(sa.GetValC() == 345);

			Compiler.Mixin("int val = 99;");
			Test.Assert(val == 99);

			MethodA(34, 45).IgnoreError();
			Debug.Assert(LogAttribute.gLog == "Called Tests.Comptime.MethodA(int a, int b) 34 45\nError: Err(ErrorB)");

			var v0 = GetBigger((int8)123);
			Test.Assert(v0.GetType() == typeof(int16));

			String str = scope .();
			TypePrinter<TestType> tp = .();
			tp.ToString(str);
			Debug.Assert(str == """
				0 mX
				4 mY
				8 mZ
				""");

			Foo bar = .(10, 2);
			ISerializable iSer = bar;
			SerializationContext serCtx = scope .();
			iSer.Serialize(serCtx);
			Test.Assert(serCtx.mStr == "x 10\ny 2\n");
<<<<<<< HEAD
=======

			Test.Assert(cTest0 == "Test\n0");
			Test.Assert(cTest1 == "AAAAAAAAAAAA");
			Test.Assert((Object)cTest1 == (Object)"AAAAAAAAAAAA");
			Test.Assert((cTest0Binary[0] == (.)'T') && ((cTest0Binary.Count == 6) || (cTest0Binary.Count == 7)));
>>>>>>> 4f1ed19b
		}
	}
}<|MERGE_RESOLUTION|>--- conflicted
+++ resolved
@@ -183,8 +183,7 @@
 				mStr.AppendF($"{name} {val}\n");
 			}
 		}
-<<<<<<< HEAD
-
+                              
 		interface ISerializable
 		{
 			void Serialize(SerializationContext ctx);
@@ -198,22 +197,6 @@
 			{
 				const String SERIALIZE_NAME = "void ISerializable.Serialize(SerializationContext ctx)\n";
 
-=======
-
-		interface ISerializable
-		{
-			void Serialize(SerializationContext ctx);
-		}
-
-		[AttributeUsage(.Enum | .Struct | .Class, .NotInherited | .ReflectAttribute | .DisallowAllowMultiple)]
-		struct SerializableAttribute : Attribute, IComptimeTypeApply
-		{
-			[Comptime]
-			public void ApplyToType(Type type)
-			{
-				const String SERIALIZE_NAME = "void ISerializable.Serialize(SerializationContext ctx)\n";
-
->>>>>>> 4f1ed19b
 				String serializeBuffer = new .();
 
 				Compiler.Assert(!type.IsUnion);
@@ -246,8 +229,6 @@
 				GC.Mark!((*ptr));
 			}
 		}
-<<<<<<< HEAD
-=======
 
 		[CheckEnum]
 		enum EnumA
@@ -285,7 +266,6 @@
 		const String cTest1 = new String('A', 12);
 		const uint8[?] cTest0Binary = Compiler.ReadBinary("Test0.txt");
 		
->>>>>>> 4f1ed19b
 		[Test]
 		public static void TestBasics()
 		{
@@ -326,14 +306,11 @@
 			SerializationContext serCtx = scope .();
 			iSer.Serialize(serCtx);
 			Test.Assert(serCtx.mStr == "x 10\ny 2\n");
-<<<<<<< HEAD
-=======
 
 			Test.Assert(cTest0 == "Test\n0");
 			Test.Assert(cTest1 == "AAAAAAAAAAAA");
 			Test.Assert((Object)cTest1 == (Object)"AAAAAAAAAAAA");
 			Test.Assert((cTest0Binary[0] == (.)'T') && ((cTest0Binary.Count == 6) || (cTest0Binary.Count == 7)));
->>>>>>> 4f1ed19b
 		}
 	}
 }