--- conflicted
+++ resolved
@@ -2071,11 +2071,7 @@
 {
 	for (int ifaceTypeId : ceEmitContext->mInterfaces)
 		typeInstance->mCeTypeInfo->mPendingInterfaces.Add(ifaceTypeId);
-<<<<<<< HEAD
-	
-=======
-		
->>>>>>> 4f1ed19b
+
 	if (ceEmitContext->mEmitData.IsEmpty())
 		return;
 		
@@ -3896,10 +3892,7 @@
 			if (typeInstance->mTypeDef != innerTypeInst->mTypeDef)
 			{
 				// Rebuild with proper typedef (generally from inner type comptime emission)
-<<<<<<< HEAD
-=======
 				BfLogSysM("Boxed type %p overriding typeDef to %p from inner type %p\n", typeInstance, innerTypeInst->mTypeDef, innerType);
->>>>>>> 4f1ed19b
 				typeInstance->mTypeDef = innerTypeInst->mTypeDef;
 				DoPopulateType(resolvedTypeRef, populateType);
 				return;
@@ -11618,7 +11611,6 @@
 					else
 					{
 						if ((constraintTypeInst != NULL) && (constraintTypeInst->IsInstanceOf(mCompiler->mEnumTypeDef)) && (explicitCast))
-<<<<<<< HEAD
 						{
 							// Enum->int
 							if ((explicitCast) && (toType->IsInteger()))
@@ -11634,23 +11626,6 @@
 						auto result = CastToValue(srcNode, fromTypedValue, toType, (BfCastFlags)(castFlags | BfCastFlags_SilentFail));
 						if (result)
 						{
-=======
-						{
-							// Enum->int
-							if ((explicitCast) && (toType->IsInteger()))
-								return typedVal.mValue;
-						}
-
-						BfTypedValue fromTypedValue;
-						if (typedVal.mKind == BfTypedValueKind_GenericConstValue)
-							fromTypedValue = GetDefaultTypedValue(genericParamInst->mTypeConstraint, false, BfDefaultValueKind_Undef);
-						else
-							fromTypedValue = BfTypedValue(mBfIRBuilder->GetFakeVal(), genericParamInst->mTypeConstraint, genericParamInst->mTypeConstraint->IsValueType());
-
-						auto result = CastToValue(srcNode, fromTypedValue, toType, (BfCastFlags)(castFlags | BfCastFlags_SilentFail));
-						if (result)
-						{
->>>>>>> 4f1ed19b
 							if ((genericParamInst->mTypeConstraint->IsDelegate()) && (toType->IsDelegate()))
 							{
 								// Don't allow cast when we are constrained by a delegate type, because BfMethodRefs can match and we require an actual alloc
