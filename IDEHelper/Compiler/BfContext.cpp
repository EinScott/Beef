--- conflicted
+++ resolved
@@ -1922,25 +1922,8 @@
 
 		auto typeDef = typeInst->mTypeDef;		
 
-<<<<<<< HEAD
-		if (typeDef->mEmitParent != NULL)
-		{
-			if (typeDef->mDefState == BfTypeDef::DefState_Deleted)
-			{
-				typeInst->mTypeDef = typeDef->mEmitParent;
-			}
-			else
-			{
-				auto emitTypeDef = typeDef;
-				typeDef = typeDef->mEmitParent;
-				if (typeDef->mNextRevision != NULL)
-					emitTypeDef->mDefState = BfTypeDef::DefState_EmittedDirty;
-			}
-		}
-=======
 		if (typeDef->mEmitParent != NULL)		
 			defEmitParentCheckQueue.Add(typeInst);
->>>>>>> 4f1ed19b
 
 		if (typeDef->mProject->mDisabled)
 		{
