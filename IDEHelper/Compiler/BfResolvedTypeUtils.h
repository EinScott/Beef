#pragma once
#pragma once

#include "BfAst.h"

#include <unordered_map>
#include "BfSource.h"
#include "BfIRBuilder.h"
#include "BeefySysLib/util/MultiHashSet.h"

NS_BF_BEGIN

class BfModule;
class BfType;
class BfTypeInstance;
class BfContext;
class BfCustomAttributes;

enum BfResolveTypeRefFlags
{
	BfResolveTypeRefFlag_None = 0,
	BfResolveTypeRefFlag_NoResolveGenericParam = 1,
	BfResolveTypeRefFlag_AllowRef = 2,
	BfResolveTypeRefFlag_AllowRefGeneric = 4,
	BfResolveTypeRefFlag_IgnoreLookupError = 8,
	BfResolveTypeRefFlag_AllowGenericTypeParamConstValue = 0x10,
	BfResolveTypeRefFlag_AllowGenericMethodParamConstValue = 0x20,
	BfResolveTypeRefFlag_AllowGenericParamConstValue = 0x10 | 0x20,
	BfResolveTypeRefFlag_AutoComplete = 0x40,
	BfResolveTypeRefFlag_FromIndirectSource = 0x80, // Such as a type alias or a generic parameter 
	BfResolveTypeRefFlag_Attribute = 0x100,
	BfResolveTypeRefFlag_NoReify = 0x200,
	BfResolveTypeRefFlag_NoCreate = 0x400,
	BfResolveTypeRefFlag_NoWarnOnMut = 0x800,
	BfResolveTypeRefFlag_DisallowComptime = 0x1000,
	BfResolveTypeRefFlag_AllowDotDotDot = 0x2000,
	BfResolveTypeRefFlag_AllowGlobalContainer = 0x4000,
	BfResolveTypeRefFlag_AllowInferredSizedArray = 0x8000,
	BfResolveTypeRefFlag_AllowGlobalsSelf = 0x10000,
};

enum BfTypeNameFlags : uint16
{
	BfTypeNameFlags_None = 0,
	BfTypeNameFlag_ResolveGenericParamNames = 1,
	BfTypeNameFlag_UseUnspecializedGenericParamNames = 2,
	BfTypeNameFlag_OmitNamespace = 4,
	BfTypeNameFlag_OmitOuterType = 8,
	BfTypeNameFlag_ReduceName = 0x10,
	BfTypeNameFlag_UseArrayImplType = 0x20,
	BfTypeNameFlag_DisambiguateDups = 0x40, // Add a disambiguation if mDupDetectedRevision is set	
	BfTypeNameFlag_AddGlobalContainerName = 0x80,
	BfTypeNameFlag_InternalName = 0x100, // Use special delimiters to remove ambiguities (ie: '+' for inner types)	
	BfTypeNameFlag_HideGlobalName = 0x200,
	BfTypeNameFlag_ExtendedInfo = 0x400
};

enum BfMethodNameFlags : uint8
{
	BfMethodNameFlag_None = 0,
	BfMethodNameFlag_ResolveGenericParamNames = 1,
	BfMethodNameFlag_OmitTypeName = 2,
	BfMethodNameFlag_IncludeReturnType = 4,
	BfMethodNameFlag_OmitParams = 8,
	BfMethodNameFlag_IncludeMut = 0x10
};

enum BfGetMethodInstanceFlags : uint16
{
	BfGetMethodInstanceFlag_None = 0,
	BfGetMethodInstanceFlag_UnspecializedPass = 1,
	BfGetMethodInstanceFlag_ExplicitSpecializedModule = 2,
	BfGetMethodInstanceFlag_ExplicitResolveOnlyPass = 4,
	BfGetMethodInstanceFlag_ForeignMethodDef = 8,
	BfGetMethodInstanceFlag_Unreified = 0x10,
	BfGetMethodInstanceFlag_NoForceReification = 0x20,
	BfGetMethodInstanceFlag_ResultNotUsed = 0x40,
	BfGetMethodInstanceFlag_ForceInline = 0x80,
	BfGetMethodInstanceFlag_Friend = 0x100,
	BfGetMethodInstanceFlag_DisableObjectAccessChecks = 0x200,
	BfGetMethodInstanceFlag_NoInline = 0x400,
	BfGetMethodInstanceFlag_DepthExceeded = 0x800,
	BfGetMethodInstanceFlag_NoReference = 0x1000,
	BfGetMethodInstanceFlag_MethodInstanceOnly = 0x2000
};

class BfDependencyMap
{
public:
	enum DependencyFlags
	{
		DependencyFlag_None					= 0,
		DependencyFlag_Calls				= 1,
		DependencyFlag_InlinedCall			= 2,
		DependencyFlag_ReadFields			= 4,
		DependencyFlag_DerivedFrom			= 8,
		DependencyFlag_OuterType			= 0x10,
		DependencyFlag_ImplementsInterface	= 0x20,
		DependencyFlag_ValueTypeMemberData	= 0x40,
		DependencyFlag_PtrMemberData		= 0x80,
		DependencyFlag_StaticValue			= 0x100,
		DependencyFlag_ConstValue			= 0x200,
		DependencyFlag_ConstEvalConstField	= 0x400, // Used a field that was CE-generated
		DependencyFlag_ConstEval			= 0x800,
		DependencyFlag_MethodGenericArg		= 0x1000,
		DependencyFlag_LocalUsage			= 0x2000,
		DependencyFlag_ExprTypeReference	= 0x4000,
		DependencyFlag_TypeGenericArg		= 0x8000,
		DependencyFlag_UnspecializedType    = 0x10000,
		DependencyFlag_GenericArgRef		= 0x20000,
		DependencyFlag_ParamOrReturnValue	= 0x40000,
		DependencyFlag_CustomAttribute		= 0x80000,
		DependencyFlag_Constraint			= 0x100000,
		DependencyFlag_StructElementType	= 0x200000,
		DependencyFlag_TypeReference		= 0x400000, // Explicit type reference for things like tuples, so all referencing types get passed over on symbol reference
		DependencyFlag_Allocates			= 0x800000,
		DependencyFlag_NameReference		= 0x1000000,
		DependencyFlag_VirtualCall			= 0x2000000,
		DependencyFlag_WeakReference		= 0x4000000, // Keeps alive but won't rebuild		
		DependencyFlag_ValueTypeSizeDep		= 0x8000000, // IE: int32[DepType.cVal]

		DependencyFlag_DependentUsageMask = ~(DependencyFlag_UnspecializedType | DependencyFlag_MethodGenericArg | DependencyFlag_GenericArgRef)
	};

	struct DependencyEntry
	{
		int mRevision;		
		DependencyFlags mFlags;

		DependencyEntry(int revision, DependencyFlags flags)
		{
			mRevision = revision;			
			mFlags = flags;			
		}
	};

public:
	typedef Dictionary<BfType*, DependencyEntry> TypeMap;	
	DependencyFlags mFlagsUnion;
	TypeMap mTypeSet;
	int mMinDependDepth;

public:
	BfDependencyMap()
	{
		mMinDependDepth = 0;
		mFlagsUnion = DependencyFlag_None;
	}

	bool AddUsedBy(BfType* dependentType, DependencyFlags flags);	
	bool IsEmpty();
	TypeMap::iterator begin();
	TypeMap::iterator end();
	TypeMap::iterator erase(TypeMap::iterator& itr);	
};

enum BfHotDepDataKind : int8
{
	BfHotDepDataKind_Unknown,
	BfHotDepDataKind_TypeVersion,
	BfHotDepDataKind_ThisType,
	BfHotDepDataKind_Allocation,	
	BfHotDepDataKind_Method,
	BfHotDepDataKind_DupMethod,
	BfHotDepDataKind_DevirtualizedMethod,
	BfHotDepDataKind_InnerMethod,
	BfHotDepDataKind_FunctionPtr,
	BfHotDepDataKind_VirtualDecl
};

enum BfHotDepDataFlags : int8
{
	BfHotDepDataFlag_None = 0,
	BfHotDepDataFlag_AlwaysCalled = 1,
	BfHotDepDataFlag_NotReified = 2,
	BfHotDepDataFlag_IsOriginalBuild = 4,
	BfHotDepDataFlag_IsBound = 8,
	BfHotDepDataFlag_HasDup = 0x10,
	BfHotDepDataFlag_RetainMethodWithoutBinding = 0x20,
};

class BfHotDepData
{
public:
	BfHotDepDataKind mDataKind;
	BfHotDepDataFlags mFlags;
	int32 mRefCount;

	BfHotDepData()
	{
		mDataKind = BfHotDepDataKind_Unknown;
		mFlags = BfHotDepDataFlag_None;
		mRefCount = 0;
	}

	void Deref();

#ifdef _DEBUG
	virtual ~BfHotDepData()
	{		
		BF_ASSERT(mRefCount == 0);
	}
#endif
};

struct BfHotTypeDataEntry
{
public:
	String mFuncName; // Name of original virtual function, not overrides		
};

class BfHotTypeVersion : public BfHotDepData
{
public:	
	Val128 mDataHash; // Determines when the user's declaration changed - changes do not cascade into including types
	BfHotTypeVersion* mBaseType;
	Array<BfHotTypeVersion*> mMembers; // Struct members directly included (not via pointers)
	int mDeclHotCompileIdx;
	int mCommittedHotCompileIdx;
	int mTypeId;

	Array<int> mInterfaceMapping;	
	bool mPopulatedInterfaceMapping;

	BfHotTypeVersion()
	{
		mBaseType = NULL;
		mDataKind = BfHotDepDataKind_TypeVersion;		
		mPopulatedInterfaceMapping = 0;
	}

	~BfHotTypeVersion();
};

class BfHotThisType : public BfHotDepData
{
public:
	BfHotTypeVersion* mTypeVersion;

	BfHotThisType(BfHotTypeVersion* typeVersion)
	{
		mDataKind = BfHotDepDataKind_ThisType;
		mTypeVersion = typeVersion;
		mTypeVersion->mRefCount++;
	}

	~BfHotThisType()
	{
		mTypeVersion->Deref();		
	}
};

class BfHotAllocation : public BfHotDepData
{
public:
	BfHotTypeVersion* mTypeVersion;

	BfHotAllocation(BfHotTypeVersion* typeVersion)
	{
		mDataKind = BfHotDepDataKind_Allocation;
		mTypeVersion = typeVersion;
		mTypeVersion->mRefCount++;
	}

	~BfHotAllocation()
	{
		mTypeVersion->Deref();		
	}
};

//#define BF_DBG_HOTMETHOD_NAME
//#define BF_DBG_HOTMETHOD_IDX

class BfHotMethod : public BfHotDepData
{
public:	
#ifdef BF_DBG_HOTMETHOD_NAME
	String mMangledName;
#endif
#ifdef BF_DBG_HOTMETHOD_IDX
	int mMethodIdx;
#endif	
	BfHotTypeVersion* mSrcTypeVersion;	
	Array<BfHotDepData*> mReferences;
	BfHotMethod* mPrevVersion;	

	BfHotMethod()
	{
#ifdef BF_DBG_HOTMETHOD_IDX
		mMethodIdx = -1;
#endif		
		mDataKind = BfHotDepDataKind_Method;
		mSrcTypeVersion = NULL;		
		mPrevVersion = NULL;
	}
	void Clear(bool keepDupMethods = false);
	~BfHotMethod();
};

class BfHotDupMethod : public BfHotDepData
{
public:
	BfHotMethod* mMethod;

public:
	BfHotDupMethod(BfHotMethod* hotMethod)
	{
		mDataKind = BfHotDepDataKind_DupMethod;
		mMethod = hotMethod;
		mMethod->mRefCount++;
	}

	~BfHotDupMethod()
	{
		mMethod->Deref();
	}
};


class BfHotDevirtualizedMethod : public BfHotDepData
{
public:
	BfHotMethod* mMethod;

	BfHotDevirtualizedMethod(BfHotMethod* method)
	{
		mDataKind = BfHotDepDataKind_DevirtualizedMethod;
		mMethod = method;
		mMethod->mRefCount++;
	}

	~BfHotDevirtualizedMethod()
	{
		mMethod->Deref();		
	}
};

class BfHotFunctionReference : public BfHotDepData
{
public:
	BfHotMethod* mMethod;

	BfHotFunctionReference(BfHotMethod* method)
	{
		mDataKind = BfHotDepDataKind_FunctionPtr;
		mMethod = method;
		mMethod->mRefCount++;
	}

	~BfHotFunctionReference()
	{
		mMethod->Deref();		
	}
};

class BfHotInnerMethod : public BfHotDepData
{
public:
	BfHotMethod* mMethod;

	BfHotInnerMethod(BfHotMethod* method)
	{
		mDataKind = BfHotDepDataKind_InnerMethod;
		mMethod = method;
		mMethod->mRefCount++;
	}

	~BfHotInnerMethod()
	{
		mMethod->Deref();		
	}
};

class BfHotVirtualDeclaration : public BfHotDepData
{
public:
	BfHotMethod* mMethod;

	BfHotVirtualDeclaration(BfHotMethod* method)
	{
		mDataKind = BfHotDepDataKind_VirtualDecl;
		mMethod = method;
		mMethod->mRefCount++;
	}

	~BfHotVirtualDeclaration()
	{
		mMethod->Deref();		
	}
};

class BfHotDataReferenceBuilder
{
public:	
	HashSet<BfHotTypeVersion*> mAllocatedData; // Any usage that depends on size or layout	
	HashSet<BfHotTypeVersion*> mUsedData; // Any usage that depends on size or layout	
	HashSet<BfHotMethod*> mCalledMethods;
	HashSet<BfHotMethod*> mDevirtualizedCalledMethods;
	HashSet<BfHotMethod*> mFunctionPtrs;
	HashSet<BfHotMethod*> mInnerMethods;
};

class BfDependedType;
class BfTypeInstance;
class BfPrimitiveType;

enum BfTypeRebuildFlags
{
	BfTypeRebuildFlag_None = 0,
	BfTypeRebuildFlag_StaticChange = 1,
	BfTypeRebuildFlag_NonStaticChange = 2,
	BfTypeRebuildFlag_MethodInlineInternalsChange = 4,
	BfTypeRebuildFlag_MethodSignatureChange = 8,	
	BfTypeRebuildFlag_ConstEvalChange = 0x10,
	BfTypeRebuildFlag_ConstEvalFieldChange = 0x20,
	BfTypeRebuildFlag_DeleteQueued = 0x40,
	BfTypeRebuildFlag_Deleted = 0x80,
	BfTypeRebuildFlag_AddedToWorkList = 0x100,
	BfTypeRebuildFlag_AwaitingReference = 0x200,
	BfTypeRebuildFlag_SpecializedMethodRebuild = 0x400, // Temporarily set
	BfTypeRebuildFlag_SpecializedByAutocompleteMethod = 0x800,
	BfTypeRebuildFlag_UnderlyingTypeDeferred = 0x1000,
	BfTypeRebuildFlag_TypeDataSaved = 0x2000,
	BfTypeRebuildFlag_InTempPool = 0x4000,
	BfTypeRebuildFlag_ResolvingBase = 0x8000,
	BfTypeRebuildFlag_InFailTypes = 0x10000,
	BfTypeRebuildFlag_RebuildQueued = 0x20000,
};

class BfTypeDIReplaceCallback;

enum BfTypeDefineState : uint8
{
	BfTypeDefineState_Undefined,
	BfTypeDefineState_Declaring,
	BfTypeDefineState_Declared,
	BfTypeDefineState_ResolvingBaseType,	
	BfTypeDefineState_HasInterfaces,
	BfTypeDefineState_CETypeInit,
	BfTypeDefineState_CEPostTypeInit,
	BfTypeDefineState_Defined,
	BfTypeDefineState_CEAfterFields,
	BfTypeDefineState_DefinedAndMethodsSlotting,
	BfTypeDefineState_DefinedAndMethodsSlotted,
};

class BfDelegateInfo
{
public:
	Array<BfAstNode*> mDirectAllocNodes;
	BfType* mReturnType;	
	Array<BfType*> mParams;
	bool mHasExplicitThis;
	bool mHasVarArgs;
	BfCallingConvention mCallingConvention;

public:
	BfDelegateInfo()
	{
		mReturnType = NULL;
		mHasExplicitThis = false;
		mHasVarArgs = false;
		mCallingConvention = BfCallingConvention_Unspecified;
	}

	~BfDelegateInfo()
	{
		for (auto directAllocNode : mDirectAllocNodes)
			delete directAllocNode;
	}
};

enum BfTypeUsage
{
	BfTypeUsage_Unspecified,
	BfTypeUsage_Return_Static,
	BfTypeUsage_Return_NonStatic,	
	BfTypeUsage_Parameter,
};

class BfType
{
public:
	BfTypeRebuildFlags mRebuildFlags;
	
	BfContext* mContext;
	int mTypeId;
	int mRevision;	
	
	// For Objects, align and size is ref-sized (object*).  	
	//  Use mInstSize/mInstAlign for actual data size/align
	int mSize;	
	int16 mAlign; 	
	bool mDirty;
	BfTypeDefineState mDefineState;

public:
	BfType();	
	virtual ~BfType();
	
	BfTypeInstance* FindUnderlyingTypeInstance();

	virtual BfModule* GetModule();
	
	int GetStride() { return BF_ALIGN(mSize, mAlign); }	
	bool IsSizeAligned() { return (mSize == 0) || (mSize % mAlign == 0); }
	virtual bool NeedsExplicitAlignment() { return !IsSizeAligned(); }
	virtual bool IsInstanceOf(BfTypeDef* typeDef) { return false; }

	virtual bool HasBeenReferenced() { return mDefineState != BfTypeDefineState_Undefined; }
	virtual bool HasTypeFailed() { return false; }
	virtual bool IsDataIncomplete() { return mDefineState == BfTypeDefineState_Undefined; }
	virtual bool IsFinishingType() { return false;  }
	virtual bool IsIncomplete() { return mDefineState < BfTypeDefineState_Defined; }
	virtual bool IsDeleting() { return ((mRebuildFlags & (BfTypeRebuildFlag_Deleted | BfTypeRebuildFlag_DeleteQueued)) != 0); }
	virtual bool IsDeclared() { return mDefineState >= BfTypeDefineState_Declared; }
	
	virtual BfDependedType* ToDependedType() { return NULL; }
	virtual BfTypeInstance* ToTypeInstance() { return NULL; }
	virtual BfTypeInstance* ToGenericTypeInstance() { return NULL; }
	virtual BfPrimitiveType* ToPrimitiveType() { return NULL; }	
	virtual bool IsDependendType() { return false; }
	virtual bool IsTypeInstance() { return false; }
	virtual bool IsGenericTypeInstance() { return false; }
	virtual bool IsUnspecializedType() { return false; }
	virtual bool IsReified() { return true; }
	virtual bool IsSpecializedType() { return false; }
	virtual bool IsSpecializedByAutoCompleteMethod() { return false; }
	virtual bool IsUnspecializedTypeVariation() { return false; }
	virtual bool IsSplattable() { return false; }
	virtual int GetSplatCount() { return 1; }
	virtual bool IsVoid() { return false; }
	virtual bool IsVoidPtr() { return false; }
	virtual bool CanBeValuelessType() { return false; }
	virtual bool IsValuelessType() { BF_ASSERT(mSize != -1); BF_ASSERT(mDefineState >= BfTypeDefineState_Defined); return mSize == 0; }
	virtual bool IsSelf() { return false; }
	virtual bool IsDot() { return false; }
	virtual bool IsVar() { return false; }	
	virtual bool IsLet() { return false; }
	virtual bool IsNull(){ return false; }
	virtual bool IsNullable() { return false; }	
	virtual bool IsBoxed() { return false; }
	virtual bool IsInterface() { return false; }
	virtual bool IsEnum() { return false; }
	virtual bool IsPayloadEnum() { return false; }
	virtual bool IsTypedPrimitive() { return false; }
	virtual bool IsComposite() { return IsStruct(); }
	virtual bool IsStruct() { return false; }
	virtual bool IsStructPtr() { return false; }
	virtual bool IsUnion() { return false; }
	virtual bool IsStructOrStructPtr() { return false; }	
	virtual bool IsObject() { return false; }
	virtual bool IsObjectOrStruct() { return false; }
	virtual bool IsObjectOrInterface() { return false; }
	virtual bool IsString() { return false; }
	virtual bool IsSizedArray() { return false; }
	virtual bool IsUndefSizedArray() { return false; }
	virtual bool IsUnknownSizedArrayType() { return false; }
	virtual bool IsArray() { return false; }	
	virtual bool IsDelegate() { return false; }
	virtual bool IsFunction() { return false; }
	virtual bool IsDelegateOrFunction() { return false; }
	virtual bool IsDelegateFromTypeRef() { return false; }
	virtual bool IsFunctionFromTypeRef() { return false; }
	virtual BfDelegateInfo* GetDelegateInfo() { return NULL;  }
	virtual bool IsValueType() { return false; }	
	virtual bool IsOpaque() { return false; }
	virtual bool IsValueTypeOrValueTypePtr() { return false; }	
	virtual bool IsWrappableType() { return false; }
	virtual bool IsPrimitiveType() { return false; }	
	virtual bool IsBoolean() { return false; }
	virtual bool IsInteger() { return false; }
	virtual bool IsIntegral() { return false; }
	virtual bool IsIntegralOrBool() { return false; }
	virtual bool IsIntPtr() { return false; }
	virtual bool IsSigned() { return false; }
	virtual bool IsSignedInt() { return false; }
	virtual bool IsIntUnknown() { return false; }
	virtual bool IsChar() { return false; }
	virtual bool IsFloat() { return false; }		
	virtual bool IsPointer() { return false; }
	virtual bool IsAllocType() { return false; }
	virtual bool IsIntPtrable() { return false;  }	
	virtual bool IsRef() { return false; }	
	virtual bool IsMut() { return false; }
	virtual bool IsIn() { return false; }
	virtual bool IsOut() { return false; }
	virtual bool IsGenericParam() { return false; }
	virtual bool IsClosure() { return false; }	
	virtual bool IsMethodRef() { return false; }
	virtual bool IsTuple() { return false; }
	virtual bool IsOnDemand() { return false; }
	virtual bool IsTemporary() { return false; }	
	virtual bool IsModifiedTypeType() { return false; }
	virtual bool IsConcreteInterfaceType() { return false; }
	virtual bool IsTypeAlias() { return false; }
	virtual bool HasPackingHoles() { return false; }
	virtual bool IsConstExprValue() { return false; }
	virtual bool IsDependentOnUnderlyingType() { return false; }
	virtual bool WantsGCMarking() { return false; }
	virtual bool GetLoweredType(BfTypeUsage typeUsage, BfTypeCode* outTypeCode = NULL, BfTypeCode* outTypeCode2 = NULL) { return false; }
	virtual BfType* GetUnderlyingType() { return NULL; }	
	virtual bool HasWrappedRepresentation() { return IsWrappableType(); }
	virtual bool IsTypeMemberIncluded(BfTypeDef* declaringTypeDef, BfTypeDef* activeTypeDef = NULL, BfModule* module = NULL) { return true; } // May be 'false' only for generic extensions with constraints
	virtual bool IsTypeMemberAccessible(BfTypeDef* declaringTypeDef, BfTypeDef* activeTypeDef) { return true; }
	virtual bool IsTypeMemberAccessible(BfTypeDef* declaringTypeDef, BfProject* curProject) { return true; }
	virtual bool IsTypeMemberAccessible(BfTypeDef* declaringTypeDef, BfProjectSet* visibleProjectSet) { return true; }

	virtual void ReportMemory(MemReporter* memReporter);
};

// This is explicitly used for generics
typedef SizedArray<BfType*, 2> BfTypeVector;
typedef SizedArray<BfTypeReference*, 2> BfTypeRefVector;

class BfPrimitiveType : public BfType
{
public:
	BfTypeDef* mTypeDef;
	
public:
	virtual bool IsPrimitiveType() override { return true; }
	virtual bool IsWrappableType() override { return (mTypeDef->mTypeCode >= BfTypeCode_Boolean) && (mTypeDef->mTypeCode <= BfTypeCode_Double); }
	virtual BfPrimitiveType* ToPrimitiveType() override { return this; }
	//virtual bool IsValueType() override { return mTypeDef->mTypeCode != BfTypeCode_None; }
	//virtual bool IsValueTypeOrValueTypePtr() override { return mTypeDef->mTypeCode != BfTypeCode_None; }
	virtual bool IsValueType() override { return true; }
	virtual bool IsValueTypeOrValueTypePtr() override { return true; }
	virtual bool IsBoolean() override { return mTypeDef->mTypeCode == BfTypeCode_Boolean; }
	virtual bool IsIntegral() override { return (mTypeDef->mTypeCode >= BfTypeCode_Int8) && (mTypeDef->mTypeCode <= BfTypeCode_Char32); }
	virtual bool IsIntegralOrBool() override { return (mTypeDef->mTypeCode >= BfTypeCode_Boolean) && (mTypeDef->mTypeCode <= BfTypeCode_Char32); }
	virtual bool IsInteger() override { return (mTypeDef->mTypeCode >= BfTypeCode_Int8) && (mTypeDef->mTypeCode <= BfTypeCode_UIntUnknown); }	
	virtual bool IsIntPtr() override { return (mTypeDef->mTypeCode == BfTypeCode_IntPtr) || (mTypeDef->mTypeCode == BfTypeCode_UIntPtr); }
	virtual bool IsIntPtrable() override 
		{ 
			return (mTypeDef->mTypeCode == BfTypeCode_IntPtr) || (mTypeDef->mTypeCode == BfTypeCode_UIntPtr) ||
				((mTypeDef->mSystem->mPtrSize == 8) && ((mTypeDef->mTypeCode == BfTypeCode_Int64) || (mTypeDef->mTypeCode == BfTypeCode_UInt64))) ||
				((mTypeDef->mSystem->mPtrSize == 4) && ((mTypeDef->mTypeCode == BfTypeCode_Int32) || (mTypeDef->mTypeCode == BfTypeCode_UInt32)));
		}
	virtual bool IsSigned() override { return (mTypeDef->mTypeCode == BfTypeCode_Int8) || (mTypeDef->mTypeCode == BfTypeCode_Int16) || 
		(mTypeDef->mTypeCode == BfTypeCode_Int32) || (mTypeDef->mTypeCode == BfTypeCode_Int64) || (mTypeDef->mTypeCode == BfTypeCode_IntPtr) || 
		(mTypeDef->mTypeCode == BfTypeCode_IntUnknown) ||
		(mTypeDef->mTypeCode == BfTypeCode_Float) || (mTypeDef->mTypeCode == BfTypeCode_Double); }
	virtual bool IsSignedInt() override { return (mTypeDef->mTypeCode == BfTypeCode_Int8) || (mTypeDef->mTypeCode == BfTypeCode_Int16) || 
		(mTypeDef->mTypeCode == BfTypeCode_Int32) || (mTypeDef->mTypeCode == BfTypeCode_Int64) || (mTypeDef->mTypeCode == BfTypeCode_IntPtr) ||
		(mTypeDef->mTypeCode == BfTypeCode_IntUnknown); }
	virtual bool IsIntUnknown() override { return (mTypeDef->mTypeCode == BfTypeCode_IntUnknown) || (mTypeDef->mTypeCode == BfTypeCode_UIntUnknown); }
	virtual bool IsChar() override { return (mTypeDef->mTypeCode == BfTypeCode_Char8) || (mTypeDef->mTypeCode == BfTypeCode_Char16) || (mTypeDef->mTypeCode == BfTypeCode_Char32); }
	virtual bool IsFloat() override { return (mTypeDef->mTypeCode == BfTypeCode_Float) || (mTypeDef->mTypeCode == BfTypeCode_Double); }
	virtual bool IsNull() override { return mTypeDef->mTypeCode == BfTypeCode_NullPtr; }
	virtual bool IsVoid() override { return mTypeDef->mTypeCode == BfTypeCode_None; }	
	virtual bool CanBeValuelessType() override { return mTypeDef->mTypeCode == BfTypeCode_None; }
	virtual bool IsValuelessType() override { return mTypeDef->mTypeCode == BfTypeCode_None; }
	virtual bool IsSelf() override { return mTypeDef->mTypeCode == BfTypeCode_Self; }
	virtual bool IsDot() override { return mTypeDef->mTypeCode == BfTypeCode_Dot; }
	virtual bool IsVar() override { return mTypeDef->mTypeCode == BfTypeCode_Var; }	
	virtual bool IsLet() override { return mTypeDef->mTypeCode == BfTypeCode_Let; }
};

class BfTypeInstance;
class BfMethodInstanceGroup;
class BfGenericParamInstance;
class BfGenericMethodParamInstance;

class BfDeferredMethodCallData
{
public:
	// void* mPrev, int mMethodId, <method params>
	BfIRType mDeferType;
	BfIRType mDeferTypePtr;
	BfIRMDNode mDeferDIType;
	int mAlign;
	int mSize;
	int64 mMethodId; // Usually matches methodInstance mIdHash unless there's a collision

public:
	BfDeferredMethodCallData()
	{		
		mAlign = 0;
		mSize = 0;
		mMethodId = 0;
	}

	static int64 GenerateMethodId(BfModule* module, int64 methodId);
};

class BfMethodCustomAttributes
{
public:
	BfCustomAttributes* mCustomAttributes;
	BfCustomAttributes* mReturnCustomAttributes;
	Array<BfCustomAttributes*> mParamCustomAttributes;

public:
	BfMethodCustomAttributes()
	{
		mCustomAttributes = NULL;
		mReturnCustomAttributes = NULL;
	}

	~BfMethodCustomAttributes();
};

class BfMethodParam
{
public:	
	BfType* mResolvedType;
	int16 mParamDefIdx;
	int16 mDelegateParamIdx;
	bool mDelegateParamNameCombine; // 'false' means to directly use param name (if we can), otherwise name as <baseParamName>__<delegateParamName>
	bool mWasGenericParam;
	bool mIsSplat;
	bool mReferencedInConstPass;

public:
	BfMethodParam()
	{		
		mResolvedType = NULL;
		mParamDefIdx = -1;
		mDelegateParamIdx = -1;
		mDelegateParamNameCombine = false;
		mWasGenericParam = false;
		mIsSplat = false;
		mReferencedInConstPass = false;
	}	

	BfMethodInstance* GetDelegateParamInvoke();
};

enum BfMethodOnDemandKind : int8
{
	BfMethodOnDemandKind_NotSet,
	BfMethodOnDemandKind_AlwaysInclude,
	BfMethodOnDemandKind_NoDecl_AwaitingReference, // Won't be declared until we reference
	BfMethodOnDemandKind_Decl_AwaitingReference, // Will be declared immediately but not processed until referenced
	BfMethodOnDemandKind_Decl_AwaitingDecl, // Temporary state before we switch to BfMethodOnDemandKind_Decl_AwaitingReference
	BfMethodOnDemandKind_InWorkList,
	BfMethodOnDemandKind_Referenced
};

enum BfMethodChainType : int8
{
	BfMethodChainType_None,
	BfMethodChainType_ChainHead,
	BfMethodChainType_ChainMember,
	BfMethodChainType_ChainSkip,
};

class BfMethodProcessRequest;
class BfLocalMethod;
class BfClosureState;

struct BfClosureCapturedEntry
{
	BfType* mType;
	String mName;
	BfIdentifierNode* mNameNode;
	bool mExplicitlyByReference;
	int mShadowIdx; // Only relative to matching nameNodes

	BfClosureCapturedEntry()
	{
		mNameNode = NULL;
		mType = NULL;
		mExplicitlyByReference = false;
		mShadowIdx = 0;
	}

	bool operator<(const BfClosureCapturedEntry& other) const
	{
		if (mName == "__this")
			return true;
		else if (other.mName == "__this")
			return false;
		return mName < other.mName;
	}
};

class BfClosureInstanceInfo
{
public:
	BfTypeInstance* mThisOverride;
	BfLocalMethod* mLocalMethod;
	Dictionary<int64, BfMethodDef*> mLocalMethodBindings; // We create binding during capture and use it during mDeferredLocalMethods processing
	BfClosureState* mCaptureClosureState;
	Array<BfClosureCapturedEntry> mCaptureEntries;

public:
	BfClosureInstanceInfo()
	{
		mThisOverride = NULL;
		mLocalMethod = NULL;
		mCaptureClosureState = NULL;		
	}
};

class BfMethodInfoEx
{
public:
	StringT<0> mMangledName; // Only populated during hot loading for virtual methods
	BfTypeInstance* mExplicitInterface;
	BfTypeInstance* mForeignType;
	BfClosureInstanceInfo* mClosureInstanceInfo;
	Array<BfGenericMethodParamInstance*> mGenericParams;
	BfTypeVector mMethodGenericArguments;
	Dictionary<int64, BfType*> mGenericTypeBindings;
	BfMethodCustomAttributes* mMethodCustomAttributes;
	int mMinDependDepth;	

	BfMethodInfoEx()
	{
		mExplicitInterface = NULL;
		mForeignType = NULL;
		mClosureInstanceInfo = NULL;
		mMethodCustomAttributes = NULL;
		mMinDependDepth = -1;		
	}
	
	~BfMethodInfoEx();	
};

enum BfImportCallKind
{
	BfImportCallKind_None,
	BfImportCallKind_GlobalVar,
	BfImportCallKind_GlobalVar_Hot // We need to check against NULL in this case
};

class BfMethodInstance
{
public:	
	int mVirtualTableIdx;
	BfIRFunction mIRFunction; // Only valid for owning module
	int16 mAppendAllocAlign;
	int16 mEndingAppendAllocAlign;
	bool mIsUnspecialized:1;
	bool mIsUnspecializedVariation:1;
	bool mIsReified:1;
	bool mHasBeenDeclared:1;
	bool mHasBeenProcessed:1;
	bool mHasFailed:1;
	bool mFailedConstraints:1;
	bool mMangleWithIdx:1;
	bool mHadGenericDelegateParams:1;
	bool mIgnoreBody:1;
	bool mIsAutocompleteMethod:1;
	bool mRequestedByAutocomplete : 1;
	bool mIsClosure:1;
	bool mMayBeConst:1; // Only used for calcAppend currently	
	bool mIsForeignMethodDef:1;
	bool mAlwaysInline:1;
	bool mIsIntrinsic:1;
	bool mHasMethodRefType:1;
	bool mDisallowCalling:1;		
	bool mIsInnerOverride:1;
	bool mInCEMachine:1;
	bool mCeCancelled:1;
	bool mIsDisposed:1;
	BfMethodChainType mChainType;
	BfComptimeFlags mComptimeFlags;
	BfCallingConvention mCallingConvention;
	BfMethodInstanceGroup* mMethodInstanceGroup;
	BfMethodDef* mMethodDef;
	BfType* mReturnType;
	Array<BfMethodParam> mParams;	
	Array<BfTypedValue> mDefaultValues;
	BfModule* mDeclModule;
	BfMethodProcessRequest* mMethodProcessRequest;	
	BfMethodInfoEx* mMethodInfoEx;	
	int64 mIdHash; // Collisions are (essentially) benign	
	BfHotMethod* mHotMethod;

public:
	BfMethodInstance()
	{		
		mVirtualTableIdx = -1;				
		mIsUnspecialized = false;		
		mIsUnspecializedVariation = false;
		mIsReified = true;
		mHasBeenDeclared = false;
		mHasBeenProcessed = false;
		mHasFailed = false;
		mFailedConstraints = false;
		mMangleWithIdx = false;
		mHadGenericDelegateParams = false;
		mIgnoreBody = false;
		mIsAutocompleteMethod = false;
		mRequestedByAutocomplete = false;
		mIsClosure = false;
		mMayBeConst = true;		
		mIsForeignMethodDef = false;
		mAlwaysInline = false;
		mIsIntrinsic = false;
		mHasMethodRefType = false;
		mDisallowCalling = false;
		mIsInnerOverride = false;
		mInCEMachine = false;
		mCeCancelled = false;
		mIsDisposed = false;
		mChainType = BfMethodChainType_None;
		mComptimeFlags = BfComptimeFlag_None;
		mCallingConvention = BfCallingConvention_Unspecified;
		mMethodInstanceGroup = NULL;
		mMethodDef = NULL;									
		mReturnType = NULL;		
		mIdHash = 0;
		mAppendAllocAlign = -1;		
		mEndingAppendAllocAlign = -1;
		mDeclModule = NULL;		
		mMethodProcessRequest = NULL;
		mMethodInfoEx = NULL;		
		mHotMethod = NULL;
	}

	~BfMethodInstance();
	void Dispose(bool isDeleting = false);

	void CopyFrom(BfMethodInstance* methodInstance);

	bool IsMixin()
	{
		return mMethodDef->mMethodType == BfMethodType_Mixin;
	}

	BfImportKind GetImportKind();
	BfMethodFlags GetMethodFlags();
	void UndoDeclaration(bool keepIRFunction = false);
	BfTypeInstance* GetOwner();	
	BfModule* GetModule();
	bool IsSpecializedGenericMethod();
	bool IsSpecializedGenericMethodOrType();
	bool IsSpecializedByAutoCompleteMethod();
	bool IsOrInUnspecializedVariation();
	bool HasExternConstraints();
	bool HasThis();	
	bool IsVirtual();
	BfType* GetThisType();
	int GetThisIdx();
	bool HasExplicitThis();
	bool HasParamsArray();
	int GetStructRetIdx(bool forceStatic = false);
	bool HasSelf();
	bool GetLoweredReturnType(BfTypeCode* loweredTypeCode = NULL, BfTypeCode* loweredTypeCode2 = NULL, bool forceStatic = false);	
	bool WantsStructsAttribByVal(BfType* paramType);
	bool IsAutocompleteMethod() { /*return mIdHash == -1;*/ return mIsAutocompleteMethod; }
	bool IsSkipCall(bool bypassVirtual = false);	
	bool IsVarArgs();
	bool AlwaysInline();
	BfImportCallKind GetImportCallKind();	
	bool IsTestMethod();
	bool AllowsSplatting(int paramIdx);
	int GetParamCount();
	int GetImplicitParamCount();	
	void GetParamName(int paramIdx, StringImpl& name, int& namePrefixCount);
	String GetParamName(int paramIdx);
	String GetParamName(int paramIdx, int& namePrefixCount);
	BfType* GetParamType(int paramIdx, bool returnUnderlyingParamsType = false);
	bool GetParamIsSplat(int paramIdx);
	BfParamKind GetParamKind(int paramIdx);
	bool WasGenericParam(int paramIdx);
	bool IsParamSkipped(int paramIdx); // void/zero-sized
	bool IsImplicitCapture(int paramIdx);
	BfExpression* GetParamInitializer(int paramIdx);
	BfTypeReference* GetParamTypeRef(int paramIdx);
	BfIdentifierNode* GetParamNameNode(int paramIdx);
	int DbgGetVirtualMethodNum();

	void GetIRFunctionInfo(BfModule* module, BfIRType& returnType, SizedArrayImpl<BfIRType>& paramTypes, bool forceStatic = false);
	int GetIRFunctionParamCount(BfModule* module);

	bool IsExactMatch(BfMethodInstance* other, bool ignoreImplicitParams = false, bool checkThis = false);	
	bool IsReifiedAndImplemented();	

	BfMethodInfoEx* GetMethodInfoEx();
	BfCustomAttributes* GetCustomAttributes()
	{
		if ((mMethodInfoEx != NULL) && (mMethodInfoEx->mMethodCustomAttributes != NULL))
			return mMethodInfoEx->mMethodCustomAttributes->mCustomAttributes;
		return NULL;
	}
	int GetNumGenericParams()
	{
		if (mMethodInfoEx != NULL)
			return (int)mMethodInfoEx->mGenericParams.size();
		return 0;
	}
	int GetNumGenericArguments()
	{
		if (mMethodInfoEx != NULL)
			return (int)mMethodInfoEx->mMethodGenericArguments.size();
		return 0;
	}
	BfTypeInstance* GetExplicitInterface()
	{
		if (mMethodInfoEx != NULL)
			return mMethodInfoEx->mExplicitInterface;
		return NULL;
	}
	BfTypeInstance* GetForeignType()
	{
		if (mMethodInfoEx != NULL)
			return mMethodInfoEx->mForeignType;
		return NULL;
	}
	void ReportMemory(MemReporter* memReporter);
};

class BfOperatorInfo
{
public:
	BfMethodDef* mMethodDef;
	BfType* mReturnType;
	BfType* mLHSType;
	BfType* mRHSType;

	BfOperatorInfo()
	{
		mMethodDef = NULL;
		mReturnType = NULL;
		mLHSType = NULL;
		mRHSType = NULL;
	}
};

class BfDllImportEntry
{
public:
	BfMethodInstance* mMethodInstance;
	BfIRValue mFuncVar;
	//BfIRFunctionType mFuncType;
};

class BfModuleMethodInstance
{
public:
	BfMethodInstance* mMethodInstance;
	BfIRValue mFunc;

public:
	BfModuleMethodInstance()
	{
		mMethodInstance = NULL;		
	}

	BfModuleMethodInstance(BfMethodInstance* methodInstance);	

	BfModuleMethodInstance(BfMethodInstance* methodInstance, BfIRValue func) : mFunc(func)
	{
		mMethodInstance = methodInstance;		
	}

	operator bool() const
	{
		return mMethodInstance != NULL;
	}
};

// The way these work is a bit nuanced
//  When we use these as keys, we allow collisions between genericParams from different type and
//  method instances.  That's okay, as the only constraint there is that they generate valid
//  generic-pass methods, which will all be the same.  Within the SCOPE of a given type and
//  method instance, however, we cannot have collision between types (such as a List<T> and List<T2>)
//  because that can cause false equalties in the type checker
class BfGenericParamType : public BfType
{
public:
	BfGenericParamKind mGenericParamKind;
	int mGenericParamIdx;
	
public:
	bool IsGenericParam() override { return true; }
	virtual bool IsUnspecializedType() override { return true; }
	virtual bool IsReified() override { return false; }
};

// This just captures rettype(T)/nullable(T) since it can't be resolved directly
class BfModifiedTypeType : public BfType
{
public:
	BfToken mModifiedKind;
	BfType* mElementType;

	virtual bool IsModifiedTypeType() override { return true; }
	virtual bool CanBeValuelessType() override { return true; }
	virtual bool IsValuelessType() override { return true; }

	virtual bool IsUnspecializedType() override { return mElementType->IsUnspecializedType(); }
	virtual bool IsUnspecializedTypeVariation() override { return mElementType->IsUnspecializedType(); }
	virtual bool IsReified() override { return mElementType->IsReified(); }
	virtual bool IsDependentOnUnderlyingType() override { return true; }	
	virtual bool IsAllocType() override { return mModifiedKind == BfToken_AllocType; }
	virtual BfType* GetUnderlyingType() override { return mElementType; }
};

class BfGenericOperatorConstraintInstance
{
public:
	BfType* mLeftType;
	BfBinaryOp mBinaryOp;
	BfUnaryOp mUnaryOp;
	BfToken mCastToken;
	BfType* mRightType;

public:
	BfGenericOperatorConstraintInstance()
	{
		mLeftType = NULL;
		mBinaryOp = BfBinaryOp_None;
		mUnaryOp = BfUnaryOp_None;
		mCastToken = BfToken_None;
		mRightType = NULL;
	}

	bool operator==(const BfGenericOperatorConstraintInstance& other) const
	{
		return
			(mLeftType == other.mLeftType) &&
			(mBinaryOp == other.mBinaryOp) &&
			(mUnaryOp == other.mUnaryOp) &&
			(mCastToken == other.mCastToken) &&
			(mRightType == other.mRightType);
	}
};

class BfGenericParamInstance 
{
public:	
	BfGenericParamFlags mGenericParamFlags;
	BfType* mExternType;
	Array<BfTypeInstance*> mInterfaceConstraints;
	Array<BfGenericOperatorConstraintInstance> mOperatorConstraints;
	Array<BfTypeReference*> mComptypeConstraint;
	BfType* mTypeConstraint;
	int mRefCount;

	BfGenericParamInstance()
	{
		mExternType = NULL;
		mGenericParamFlags = BfGenericParamFlag_None;
		mTypeConstraint = NULL;
		mRefCount = 1;
	}

	void Release()
	{
		if (--mRefCount == 0)
			delete this;
	}	

	virtual ~BfGenericParamInstance()
	{
	}
	virtual BfConstraintDef* GetConstraintDef() = 0;
	virtual BfGenericParamDef* GetGenericParamDef() = 0;
	virtual BfExternalConstraintDef* GetExternConstraintDef() = 0;
	virtual String GetName() = 0;	
};

class BfGenericTypeParamInstance : public BfGenericParamInstance
{
public:
	BfTypeDef* mTypeDef;
	int mGenericIdx;

public:
	BfGenericTypeParamInstance(BfTypeDef* typeDef, int genericIdx)
	{
		mTypeDef = typeDef;
		mGenericIdx = genericIdx;
		mGenericParamFlags = GetConstraintDef()->mGenericParamFlags;
		mTypeConstraint = NULL;
	}

	BfGenericTypeParamInstance* AddRef()
	{
		mRefCount++;
		return this;
	}

	virtual BfConstraintDef* GetConstraintDef() override
	{
		if (mGenericIdx < (int)mTypeDef->mGenericParamDefs.size())
			return mTypeDef->mGenericParamDefs[mGenericIdx];
		return &mTypeDef->mExternalConstraints[mGenericIdx - (int)mTypeDef->mGenericParamDefs.size()];
	}

	virtual BfGenericParamDef* GetGenericParamDef() override
	{
		if (mGenericIdx < (int)mTypeDef->mGenericParamDefs.size())
			return mTypeDef->mGenericParamDefs[mGenericIdx];
		return NULL;
	}

	virtual BfExternalConstraintDef* GetExternConstraintDef() override
	{
		if (mGenericIdx < (int)mTypeDef->mGenericParamDefs.size())
			return NULL;
		return &mTypeDef->mExternalConstraints[mGenericIdx - (int)mTypeDef->mGenericParamDefs.size()];
	}

	virtual String GetName() override
	{
		if (mGenericIdx < (int)mTypeDef->mGenericParamDefs.size())
			return mTypeDef->mGenericParamDefs[mGenericIdx]->mName;
		return mTypeDef->mExternalConstraints[mGenericIdx - (int)mTypeDef->mGenericParamDefs.size()].mTypeRef->ToString();
	}
};

class BfGenericMethodParamInstance : public BfGenericParamInstance
{
public:
	BfMethodDef* mMethodDef;
	int mGenericIdx;

public:
	BfGenericMethodParamInstance(BfMethodDef* methodDef, int genericIdx)
	{
		mMethodDef = methodDef;
		mGenericIdx = genericIdx;
		mGenericParamFlags = GetConstraintDef()->mGenericParamFlags;
		mTypeConstraint = NULL;
	}

	BfGenericMethodParamInstance* AddRef()
	{
		mRefCount++;
		return this;
	}

	virtual BfConstraintDef* GetConstraintDef() override
	{
		if (mGenericIdx < (int)mMethodDef->mGenericParams.size())
			return mMethodDef->mGenericParams[mGenericIdx];
		return &mMethodDef->mExternalConstraints[mGenericIdx - (int)mMethodDef->mGenericParams.size()];
	}

	virtual BfGenericParamDef* GetGenericParamDef() override
	{
		if (mGenericIdx < (int)mMethodDef->mGenericParams.size())
			return mMethodDef->mGenericParams[mGenericIdx];
		return NULL;
	}

	virtual BfExternalConstraintDef* GetExternConstraintDef() override
	{
		if (mGenericIdx < (int)mMethodDef->mGenericParams.size())
			return NULL;
		return &mMethodDef->mExternalConstraints[mGenericIdx - (int)mMethodDef->mGenericParams.size()];
	}

	virtual String GetName() override
	{
		if (mGenericIdx < (int)mMethodDef->mGenericParams.size())
			return mMethodDef->mGenericParams[mGenericIdx]->mName;
		return mMethodDef->mExternalConstraints[mGenericIdx - (int)mMethodDef->mGenericParams.size()].mTypeRef->ToString();
	}
};

#define BF_VALCOMP(val) if (val != 0) return val

struct BfTypeVectorHash
{	
	size_t operator()(const BfTypeVector& val) const;
};

struct BfTypeVectorEquals
{
	bool operator()(const BfTypeVector& lhs, const BfTypeVector& rhs) const;
};

// Specialized for Class<T> but not Method<T>
class BfMethodInstanceGroup
{
public:
	BfTypeInstance* mOwner;	
	BfMethodInstance* mDefault;	
	typedef Dictionary<BfTypeVector, BfMethodInstance*> MapType;
	MapType* mMethodSpecializationMap;	
	int mMethodIdx;
	int mRefCount; // External references from BfMethodRefType
	BfMethodOnDemandKind mOnDemandKind;
	bool mExplicitlyReflected;
	bool mHasEmittedReference;

public:
	BfMethodInstanceGroup()
	{
		mOwner = NULL;
		mDefault = NULL;
		mMethodSpecializationMap = NULL;
		mMethodIdx = -1;
		mOnDemandKind = BfMethodOnDemandKind_NotSet;
		mRefCount = 0;
		mExplicitlyReflected = false;
		mHasEmittedReference = false;
	}

	~BfMethodInstanceGroup();	

	BfMethodInstanceGroup(BfMethodInstanceGroup&& prev) noexcept
	{
		mOwner = prev.mOwner;
		mDefault = prev.mDefault;
		mMethodSpecializationMap = prev.mMethodSpecializationMap;
		mMethodIdx = prev.mMethodIdx;
		mRefCount = prev.mRefCount;
		mOnDemandKind = prev.mOnDemandKind;
		if (mDefault != NULL)
			mDefault->mMethodInstanceGroup = this;
		if (mMethodSpecializationMap != NULL)
		{
			for (auto& pair : *mMethodSpecializationMap)
				pair.mValue->mMethodInstanceGroup = this;
		}

		prev.mRefCount = 0;
		prev.mDefault = NULL;
		prev.mMethodSpecializationMap = NULL;
	}

	bool IsImplemented()
	{
		return (mOnDemandKind == BfMethodOnDemandKind_AlwaysInclude) || 
			(mOnDemandKind == BfMethodOnDemandKind_Referenced) ||
			(mOnDemandKind == BfMethodOnDemandKind_InWorkList);
	}
};

class BfFieldInstance
{
public:
	BfTypeInstance* mOwner;	
	BfType* mResolvedType;	
	BfCustomAttributes* mCustomAttributes;
	int mConstIdx;
	int mFieldIdx;
	int mDataIdx; // mFieldIdx includes statics & consts, mDataIdx does not
	int mMergedDataIdx; // Like mDataIdx but contains base class's data
	int mDataOffset;
	int mDataSize;
	bool mFieldIncluded;
	bool mIsEnumPayloadCase;
	bool mIsThreadLocal;
	bool mIsInferredType;
	bool mHadConstEval;
	int mLastRevisionReferenced;

public:
	BfFieldDef* GetFieldDef();	

	BfFieldInstance(const BfFieldInstance& copyFrom)
	{
		BF_ASSERT(copyFrom.mCustomAttributes == NULL);		
		mOwner = copyFrom.mOwner;		
		mResolvedType = copyFrom.mResolvedType;
		
		mCustomAttributes = copyFrom.mCustomAttributes;
		mConstIdx = copyFrom.mConstIdx;
		mFieldIdx = copyFrom.mFieldIdx;
		mDataIdx = copyFrom.mDataIdx;
		mMergedDataIdx = copyFrom.mMergedDataIdx;
		mDataOffset = copyFrom.mDataOffset;
		mDataSize = copyFrom.mDataSize;
		mFieldIncluded = copyFrom.mFieldIncluded;		
		mIsEnumPayloadCase = copyFrom.mIsEnumPayloadCase;
		mIsThreadLocal = copyFrom.mIsThreadLocal;
		mIsInferredType = copyFrom.mIsInferredType;		
		mHadConstEval = copyFrom.mHadConstEval;
		mLastRevisionReferenced = copyFrom.mLastRevisionReferenced;		
	}

	BfFieldInstance()
	{
		mFieldIdx = -1;
		mOwner = NULL;		
		mResolvedType = NULL;
		mIsEnumPayloadCase = false;
		mCustomAttributes = NULL;		
		mConstIdx = -1;
		mDataIdx = -1;
		mMergedDataIdx = -1;
		mDataOffset = -1;
		mDataSize = 0;
		mFieldIncluded = true;
		mIsThreadLocal = false;
		mIsInferredType = false;
		mHadConstEval = false;
		mLastRevisionReferenced = -1;
	}		

	~BfFieldInstance();

	BfType* GetResolvedType();
	void SetResolvedType(BfType* type);
	void GetDataRange(int& dataIdx, int& dataCount);
};

enum BfMethodRefKind
{
	BfMethodRefKind_VExtMarker = -1,
	BfMethodRefKind_AmbiguousRef = -2
};

class BfNonGenericMethodRef
{
public:
	BfTypeInstance* mTypeInstance;
	union
	{
		int mMethodNum;
		BfMethodRefKind mKind;
	};	
	int mSignatureHash;

	BfNonGenericMethodRef()
	{
		mTypeInstance = NULL;
		mMethodNum = 0;
		mSignatureHash = 0;
	}

	BfNonGenericMethodRef(BfMethodInstance* methodInstance);

	operator BfMethodInstance*() const;
	bool IsNull() { return mTypeInstance == NULL; };
	BfMethodInstance* operator->() const;
	BfNonGenericMethodRef& operator=(BfMethodInstance* methodInstance);
	bool operator==(const BfNonGenericMethodRef& methodRef) const;
	bool operator==(BfMethodInstance* methodInstance) const;
	
	struct Hash
	{
		size_t operator()(const BfNonGenericMethodRef& val) const;
	};

	struct Equals
	{
		bool operator()(const BfNonGenericMethodRef& lhs, const BfNonGenericMethodRef& rhs) const
		{
			return lhs == rhs;
		}
	};
};

enum BfMethodRefFlags : uint8
{
	BfMethodRefFlag_None = 0,
	BfMethodRefFlag_AlwaysInclude = 1
};

class BfMethodRef
{
public:	
	BfTypeInstance* mTypeInstance;
	union
	{
		int mMethodNum;
		BfMethodRefKind mKind;
	};	
	Array<BfType*> mMethodGenericArguments;
	int mSignatureHash;
	BfMethodRefFlags mMethodRefFlags;

	BfMethodRef()
	{
		mTypeInstance = NULL;
		mMethodNum = 0;
		mSignatureHash = 0;
		mMethodRefFlags = BfMethodRefFlag_None;
	}

	BfMethodRef(BfMethodInstance* methodInstance);	

	operator BfMethodInstance*() const;
	bool IsNull() { return mTypeInstance == NULL; };
	BfMethodInstance* operator->() const;
	BfMethodRef& operator=(BfMethodInstance* methodInstance);
	bool operator==(const BfMethodRef& methodRef) const;
	bool operator==(BfMethodInstance* methodInstance) const;
	
	struct Hash
	{	
		size_t operator()(const BfMethodRef& val) const;
	};

	struct Equals
	{
		bool operator()(const BfMethodRef& lhs, const BfMethodRef& rhs) const
		{
			return lhs == rhs;
		}
	};
};

class BfFieldRef
{
public:
	BfTypeInstance* mTypeInstance;
	int mFieldIdx;

public:
	BfFieldRef()
	{
		mTypeInstance = NULL;
		mFieldIdx = 0;
	}

	BfFieldRef(BfTypeInstance* typeInst, BfFieldDef* fieldDef);
	BfFieldRef(BfFieldInstance* fieldInstance);

	bool operator==(const BfFieldRef& other) const
	{
		return (mTypeInstance == other.mTypeInstance) && (mFieldIdx == other.mFieldIdx);
	}

	operator BfFieldInstance*() const;
	operator BfFieldDef*() const;
	operator BfPropertyDef*() const;
};

class BfPropertyRef
{
public:
	BfTypeInstance* mTypeInstance;
	int mPropIdx;

public:
	BfPropertyRef()
	{
		mTypeInstance = NULL;
		mPropIdx = 0;
	}

	BfPropertyRef(BfTypeInstance* typeInst, BfPropertyDef* propDef);
	
	operator BfPropertyDef*() const;
};

class BfTypeInterfaceEntry
{
public:	
	BfTypeDef* mDeclaringType;
	BfTypeInstance* mInterfaceType;
	int mStartInterfaceTableIdx;
	int mStartVirtualIdx; // Relative to start of virtual interface methods
	bool mIsRedeclared;		
};

class BfTypeInterfaceMethodEntry
{
public:
	BfNonGenericMethodRef mMethodRef;
	//int mVirtualIdx;

public:
	BfTypeInterfaceMethodEntry()
	{
		//mVirtualIdx = -1;
	}
};

enum BfAttributeTargets : int32
{
	BfAttributeTargets_SkipValidate = -1,

	BfAttributeTargets_None         = 0,
	BfAttributeTargets_Assembly     = 0x0001,
	BfAttributeTargets_Module       = 0x0002,
	BfAttributeTargets_Class        = 0x0004,
	BfAttributeTargets_Struct       = 0x0008,
	BfAttributeTargets_Enum         = 0x0010,
	BfAttributeTargets_Constructor  = 0x0020,
	BfAttributeTargets_Method       = 0x0040,
	BfAttributeTargets_Property     = 0x0080,
	BfAttributeTargets_Field        = 0x0100,
	BfAttributeTargets_StaticField  = 0x0200,
	BfAttributeTargets_Interface    = 0x0400,
	BfAttributeTargets_Parameter    = 0x0800,
	BfAttributeTargets_Delegate     = 0x1000,
	BfAttributeTargets_Function     = 0x2000,
	BfAttributeTargets_ReturnValue  = 0x4000,	
	BfAttributeTargets_GenericParameter = 0x8000,
	BfAttributeTargets_Invocation   = 0x10000,
	BfAttributeTargets_MemberAccess = 0x20000,
	BfAttributeTargets_Alloc        = 0x40000,
	BfAttributeTargets_Delete       = 0x80000,
	BfAttributeTargets_Alias        = 0x100000,
	BfAttributeTargets_Block		= 0x200000,
	BfAttributeTargets_DelegateTypeRef = 0x400000,
	BfAttributeTargets_FunctionTypeRef = 0x800000,
	BfAttributeTargets_All          = 0xFFFFFF
};

enum BfAttributeFlags : int8
{
	BfAttributeFlag_None,
	BfAttributeFlag_DisallowAllowMultiple = 1,
	BfAttributeFlag_NotInherited = 2,
	BfAttributeFlag_ReflectAttribute = 4,
	BfAttributeFlag_AlwaysIncludeTarget = 8
};

class BfAttributeData
{
public:
	BfAttributeTargets mAttributeTargets;
	BfAlwaysIncludeFlags mAlwaysIncludeUser;
	BfAttributeFlags mFlags;
public:
	BfAttributeData()
	{
		mAttributeTargets = BfAttributeTargets_All;
		mAlwaysIncludeUser = BfAlwaysIncludeFlag_None;
		mFlags = BfAttributeFlag_None;
	}
};

class BfHotTypeData
{
public:	
	Array<BfHotTypeVersion*> mTypeVersions;
	Array<BfHotTypeDataEntry> mVTableEntries; // Doesn't fill in until we rebuild or delete type	
	int mVTableOrigLength;
	int mOrigInterfaceMethodsLength;
	bool mPendingDataChange;
	bool mHadDataChange; // True if we have EVER had a hot data change
	
public:
	BfHotTypeData()
	{
		mVTableOrigLength = -1;
		mOrigInterfaceMethodsLength = -1;				
		mPendingDataChange = false;
		mHadDataChange = false;
	}

	~BfHotTypeData();
	
	BfHotTypeVersion* GetTypeVersion(int hotCommitedIdx);
	BfHotTypeVersion* GetLatestVersion();
	BfHotTypeVersion* GetLatestVersionHead(); // The oldest version that has the same data
	void ClearVersionsAfter(int hotIdx);
};

struct BfTypeLookupEntry
{
	BfAtomComposite mName;
	int mNumGenericParams;
	uint32 mAtomUpdateIdx;	
	BfTypeDef* mUseTypeDef;

	bool operator==(const BfTypeLookupEntry& rhs) const
	{
		return (mName == rhs.mName) &&
			(mNumGenericParams == rhs.mNumGenericParams) &&
			(mUseTypeDef == rhs.mUseTypeDef);
	}
};

NS_BF_END;

namespace std
{
	template<>
	struct hash<Beefy::BfTypeLookupEntry>
	{
		size_t operator()(const Beefy::BfTypeLookupEntry& entry) const
		{
			int curHash = 0;
			for (int i = 0; i < entry.mName.mSize; i++)
				curHash = ((curHash ^ (int)(intptr)entry.mName.mParts[i]) << 5) - curHash;
			curHash = ((curHash ^ entry.mNumGenericParams) << 5) - curHash;
			curHash ^= (intptr)entry.mUseTypeDef;
			return curHash;
		}
	};
}

NS_BF_BEGIN;

struct BfTypeLookupResult
{
	BfTypeDef* mTypeDef;
	bool mForceLookup;
	bool mFoundInnerType;

	BfTypeLookupResult()
	{
		mTypeDef = NULL;
		mForceLookup = false;
		mFoundInnerType = false;
	}
};

struct BfTypeLookupResultCtx
{
	BfTypeLookupResult* mResult;
	bool mIsVerify;

	BfTypeLookupResultCtx()
	{
		mResult = NULL;
		mIsVerify = false;
	}
};

class BfDependedType : public BfType
{
public:
	BfDependencyMap mDependencyMap;	// This is a list of types that depend on THIS type

public:
	virtual bool IsDependendType() override { return true; }
	virtual BfDependedType* ToDependedType() override { return this; }
};

struct BfVirtualMethodEntry
{
	BfNonGenericMethodRef mDeclaringMethod;
	BfNonGenericMethodRef mImplementingMethod;
};

struct BfSpecializedMethodRefInfo
{
	bool mHasReifiedRef;
	
	BfSpecializedMethodRefInfo()
	{
		mHasReifiedRef = false;		
	}
};

class BfStaticSearch
{
public:
	Array<BfTypeInstance*> mStaticTypes;
};

class BfInternalAccessSet
{
public:
	Array<BfTypeInstance*> mTypes;
	Array<BfAtomComposite> mNamespaces;
};

class BfTypeInfoEx
{
public:
	BfType* mUnderlyingType;
	int64 mMinValue;
	int64 mMaxValue;

	BfTypeInfoEx()
	{
		mUnderlyingType = NULL;
		mMinValue = 0;
		mMaxValue = 0;
	}
};


class BfGenericExtensionEntry
{
public:
	Array<BfGenericTypeParamInstance*> mGenericParams;
	bool mConstraintsPassed;

public:
	BfGenericExtensionEntry(BfGenericExtensionEntry&& prev) :
		mGenericParams(std::move(prev.mGenericParams)),
		mConstraintsPassed(prev.mConstraintsPassed)
	{
	}

	BfGenericExtensionEntry()
	{
		mConstraintsPassed = true;
	}
	~BfGenericExtensionEntry();
};

class BfGenericExtensionInfo
{
public:
	Dictionary<BfTypeDef*, BfGenericExtensionEntry> mExtensionMap;
};

// Note on nested generic types- mGenericParams is the accumulation of all generic params from outer to inner, so
// class ClassA<T> { class ClassB<T2> {} } will create a ClassA.ClassB<T, T2>
class BfGenericTypeInfo
{
public:
	typedef Array<BfGenericTypeParamInstance*> GenericParamsVector;

	Array<BfTypeReference*> mTypeGenericArgumentRefs;
	BfTypeVector mTypeGenericArguments;
	GenericParamsVector mGenericParams;
	BfGenericExtensionInfo* mGenericExtensionInfo;
	bool mIsUnspecialized;
	bool mIsUnspecializedVariation;
	bool mValidatedGenericConstraints;
	bool mHadValidateErrors;
	bool mInitializedGenericParams;
	bool mFinishedGenericParams;	
	Array<BfProject*> mProjectsReferenced; // Generic methods that only refer to these projects don't need a specialized extension
	int32 mMaxGenericDepth;

public:
	BfGenericTypeInfo()
	{
		mGenericExtensionInfo = NULL;
		mHadValidateErrors = false;
		mIsUnspecialized = false;
		mIsUnspecializedVariation = false;
		mValidatedGenericConstraints = false;
		mInitializedGenericParams = false;
		mFinishedGenericParams = false;
		mMaxGenericDepth = -1;
	}

	~BfGenericTypeInfo();
	
	void ReportMemory(MemReporter* memReporter);
};

class BfCeTypeEmitEntry
{
public:
	String mEmitData;
};

<<<<<<< HEAD
class BfCeTypeInfo
{
public:	
	Dictionary<int, BfCeTypeEmitEntry> mOnCompileMap;
	Dictionary<int, BfCeTypeEmitEntry> mTypeIFaceMap;
	Array<int> mPendingInterfaces;
	Val128 mHash;
	bool mFailed;
	BfCeTypeInfo* mNext;

public:
	BfCeTypeInfo()
	{
		mFailed = false;
		mNext = NULL;		
	}
};
=======
class BfCeTypeInfo;
>>>>>>> 4f1ed19b

// Instance of struct or class
class BfTypeInstance : public BfDependedType
{
public:		
	int mSignatureRevision;
	int mLastNonGenericUsedRevision;
	int mInheritanceId;
	int mInheritanceCount;
	BfModule* mModule;

	BfTypeDef* mTypeDef;
	BfTypeInstance* mBaseType;
	BfCustomAttributes* mCustomAttributes;
	BfAttributeData* mAttributeData;
	BfTypeInfoEx* mTypeInfoEx;
	BfGenericTypeInfo* mGenericTypeInfo;
	BfCeTypeInfo* mCeTypeInfo;

	Array<BfTypeInterfaceEntry> mInterfaces;	
	Array<BfTypeInterfaceMethodEntry> mInterfaceMethodTable;
	Array<BfMethodInstanceGroup> mMethodInstanceGroups;
	Array<BfOperatorInfo*> mOperatorInfo;
	Array<BfVirtualMethodEntry> mVirtualMethodTable;	
	BfHotTypeData* mHotTypeData;	
	int mVirtualMethodTableSize; // With hot reloading, mVirtualMethodTableSize can be larger than mInterfaceMethodTable (live vtable versioning)	
	Array<BfFieldInstance> mFieldInstances;
	Array<BfMethodInstance*> mInternalMethods;			
	Dictionary<BfTypeDef*, BfStaticSearch> mStaticSearchMap;
	Dictionary<BfTypeDef*, BfInternalAccessSet> mInternalAccessMap;
	Array<BfLocalMethod*> mOwnedLocalMethods; // Local methods in CEMachine
	bool mHasStaticInitMethod;
	bool mHasStaticDtorMethod;
	bool mHasStaticMarkMethod;	
	bool mHasTLSFindMethod;
	BfIRConstHolder* mConstHolder;	
	Dictionary<BfMethodRef, BfSpecializedMethodRefInfo> mSpecializedMethodReferences; // Includes both specialized methods and OnDemand methods

	// We store lookup results so we can rebuild this type if a name resolves differently due to a new type being created (ie: a type name found first in	
	Dictionary<BfTypeLookupEntry, BfTypeLookupResult> mLookupResults;
	
	int mTypeOptionsIdx;
	int mMergedFieldDataCount;	
	int mInstAlign;
	int mInstSize;	
	int16 mInheritDepth;
	int16 mSlotNum;
	BfAlwaysIncludeFlags mAlwaysIncludeFlags;
	bool mHasBeenInstantiated;
	bool mIsReified;
	bool mIsTypedPrimitive;
	bool mIsCRepr;	
	bool mIsUnion;	
	bool mIsPacked;
	bool mIsSplattable;
	bool mHasUnderlyingArray;
	bool mTypeIncomplete;
	bool mTypeFailed;
	bool mTypeWarned;
	bool mResolvingVarField;
	bool mResolvingConstField;
	bool mSkipTypeProtectionChecks;
	bool mNeedsMethodProcessing;
	bool mBaseTypeMayBeIncomplete;		
	bool mHasParameterizedBase; // Generic, array, etc
	bool mIsFinishingType;	
	bool mHasPackingHoles;		
	bool mWantsGCMarking;
	bool mHasDeclError;	

public:
	BfTypeInstance()
	{	
		mModule = NULL;
		mSignatureRevision = -1;
		mLastNonGenericUsedRevision = -1;
		mInheritanceId = 0;
		mInheritanceCount = 0;

		mTypeDef = NULL;
		mRevision = -1;
		mIsReified = true;
		mIsSplattable = false;
		mHasUnderlyingArray = false;
		mIsPacked = false;
		mBaseType = NULL;
		mCustomAttributes = NULL;
		mAttributeData = NULL;
		mTypeInfoEx = NULL;
		mGenericTypeInfo = NULL;
		mCeTypeInfo = NULL;
		//mClassVData = NULL;
		mVirtualMethodTableSize = 0;
		mHotTypeData = NULL;		
		mHasStaticInitMethod = false;
		mHasStaticMarkMethod = false;
		mHasStaticDtorMethod = false;		
		mHasTLSFindMethod = false;
		mSlotNum = -1;
		mTypeOptionsIdx = -2; // -2 = not checked, -1 = none
		mInstSize = -1;
		mInstAlign = -1;
		mInheritDepth = 0;		
		mIsTypedPrimitive = false;
		mTypeIncomplete = true;
		mIsCRepr = false;		
		mIsUnion = false;
		mTypeFailed = false;
		mTypeWarned = false;
		mResolvingVarField = false;
		mSkipTypeProtectionChecks = false;
		mNeedsMethodProcessing = false;
		mBaseTypeMayBeIncomplete = false;
		mIsFinishingType = false;
		mResolvingConstField = false;
		mHasPackingHoles = false;	
		mAlwaysIncludeFlags = BfAlwaysIncludeFlag_None;
		mHasBeenInstantiated = false;		
		mWantsGCMarking = false;
		mHasParameterizedBase = false;
		mHasDeclError = false;
		mMergedFieldDataCount = 0;
		mConstHolder = NULL;
	}
	
	~BfTypeInstance();	
	
	void Dispose();
	void ReleaseData();	

	virtual bool IsInstanceOf(BfTypeDef* typeDef) override { if (typeDef == NULL) return false; return typeDef->GetDefinition() == mTypeDef->GetDefinition(); }
	virtual BfModule* GetModule() override { return mModule; }
	virtual BfTypeInstance* ToTypeInstance() override { return this; }
	virtual bool IsDependentOnUnderlyingType() override { return true; }
	virtual BfPrimitiveType* ToPrimitiveType() override { return GetUnderlyingType()->ToPrimitiveType();  }
	virtual bool HasWrappedRepresentation() override { return IsTypedPrimitive(); }
	
	int GetEndingInstanceAlignment() { if (mInstSize % mInstAlign == 0) return mInstAlign; return mInstSize % mInstAlign; }
	virtual bool HasTypeFailed() override { return mTypeFailed; } 
	virtual bool IsReified() override { return mIsReified; }
	virtual bool NeedsExplicitAlignment() override { return !IsSizeAligned() || mIsPacked; }	
	virtual bool IsDataIncomplete() override { return ((mTypeIncomplete) || (mBaseTypeMayBeIncomplete)) && (!mNeedsMethodProcessing); }	
	virtual bool IsFinishingType() override { return mIsFinishingType; }
	virtual bool IsIncomplete() override { return (mTypeIncomplete) || (mBaseTypeMayBeIncomplete); }
	virtual bool IsSplattable() override { BF_ASSERT((mInstSize >= 0) || (!IsComposite())); return mIsSplattable; }
	virtual int GetSplatCount() override;
	virtual bool IsTypeInstance() override { return true; }
	virtual bool IsInterface() override { return mTypeDef->mTypeCode == BfTypeCode_Interface; }
	virtual bool IsValueType() override { return (mTypeDef->mTypeCode == BfTypeCode_Struct) || (mTypeDef->mTypeCode == BfTypeCode_Enum); }
	virtual bool IsOpaque() override { return mTypeDef->mIsOpaque; }
	virtual bool IsStruct() override { return ((mTypeDef->mTypeCode == BfTypeCode_Struct) || (mTypeDef->mTypeCode == BfTypeCode_Enum)) && (!mIsTypedPrimitive); }	
	virtual bool IsUnion() override { return mIsUnion; }
	virtual bool IsDelegate() override { return mTypeDef->mIsDelegate; }
	virtual bool IsFunction() override { return mTypeDef->mIsFunction; }
	virtual bool IsDelegateOrFunction() override { return mTypeDef->mIsDelegate || mTypeDef->mIsFunction; }
	virtual bool IsString() override;
	virtual bool IsIntPtrable() override { return (mTypeDef->mTypeCode == BfTypeCode_Object) || (mTypeDef->mTypeCode == BfTypeCode_Interface); };
	virtual bool IsEnum() override { return mTypeDef->mTypeCode == BfTypeCode_Enum; }
	virtual bool IsPayloadEnum() override { return (mTypeDef->mTypeCode == BfTypeCode_Enum) && (!mIsTypedPrimitive); }
	virtual bool IsTypedPrimitive() override { return mIsTypedPrimitive; }
	virtual bool IsStructOrStructPtr() override { return mTypeDef->mTypeCode == BfTypeCode_Struct; }
	virtual bool IsValueTypeOrValueTypePtr() override { return (mTypeDef->mTypeCode == BfTypeCode_Struct) || (mTypeDef->mTypeCode == BfTypeCode_Enum); }
	virtual bool IsObject() override { return mTypeDef->mTypeCode == BfTypeCode_Object; }	
	virtual bool IsObjectOrStruct() override { return (mTypeDef->mTypeCode == BfTypeCode_Object) || (mTypeDef->mTypeCode == BfTypeCode_Struct); }
	virtual bool IsObjectOrInterface() override { return (mTypeDef->mTypeCode == BfTypeCode_Object) || (mTypeDef->mTypeCode == BfTypeCode_Interface); }
	virtual BfType* GetUnderlyingType() override;
	//virtual bool IsValuelessType() override { return (mIsTypedPrimitive) && (mInstSize == 0); }	
	virtual bool CanBeValuelessType() override { return (mTypeDef->mTypeCode == BfTypeCode_Struct) || (mTypeDef->mTypeCode == BfTypeCode_Enum); }
	virtual bool IsValuelessType() override;
	virtual bool HasPackingHoles() override { return mHasPackingHoles; }
	virtual bool IsTypeMemberAccessible(BfTypeDef* declaringTypeDef, BfTypeDef* activeTypeDef) override;
	virtual bool IsTypeMemberAccessible(BfTypeDef* declaringTypeDef, BfProject* curProject) override;	
	virtual bool IsTypeMemberAccessible(BfTypeDef* declaringTypeDef, BfProjectSet* visibleProjectSet) override;
	virtual bool WantsGCMarking() override;
	virtual bool GetLoweredType(BfTypeUsage typeUsage, BfTypeCode* outTypeCode = NULL, BfTypeCode* outTypeCode2 = NULL) override;

	BfGenericTypeInfo* GetGenericTypeInfo() { return mGenericTypeInfo; }
 
	virtual BfTypeInstance* ToGenericTypeInstance() override { return (mGenericTypeInfo != NULL) ? this : NULL; }
 	virtual bool IsGenericTypeInstance() override { return mGenericTypeInfo != NULL; }
 	virtual bool IsSpecializedType() override { return (mGenericTypeInfo != NULL) && (!mGenericTypeInfo->mIsUnspecialized); }
 	virtual bool IsSpecializedByAutoCompleteMethod() override;
 	virtual bool IsUnspecializedType() override { return (mGenericTypeInfo != NULL) && (mGenericTypeInfo->mIsUnspecialized); }
 	virtual bool IsUnspecializedTypeVariation() override { return (mGenericTypeInfo != NULL) && (mGenericTypeInfo->mIsUnspecializedVariation); }
 	virtual bool IsNullable() override;
 	virtual bool HasVarConstraints();	
 	virtual bool IsTypeMemberIncluded(BfTypeDef* declaringTypeDef, BfTypeDef* activeTypeDef = NULL, BfModule* module = NULL) override;

	virtual BfTypeInstance* GetImplBaseType() { return mBaseType; }

	virtual bool IsIRFuncUsed(BfIRFunction func);

	void CalcHotVirtualData(/*Val128& vtHash, */Array<int>* ifaceMapping);
	int GetOrigVTableSize();
	int GetSelfVTableSize();
	int GetOrigSelfVTableSize();	
	int GetImplBaseVTableSize();
	int GetOrigImplBaseVTableSize();
	int GetIFaceVMethodSize();
	BfType* GetUnionInnerType(bool* wantSplat = NULL);
	BfPrimitiveType* GetDiscriminatorType(int* outDataIdx = NULL);		
	void GetUnderlyingArray(BfType*& type, int& size, bool& isVector);
	bool HasEquivalentLayout(BfTypeInstance* compareTo);
	BfIRConstHolder* GetOrCreateConstHolder();
	BfIRValue CreateConst(BfConstant* fromConst, BfIRConstHolder* fromHolder);	
	int GetInstStride() { return BF_ALIGN(mInstSize, mInstAlign); }
	bool HasOverrideMethods();	
	bool GetResultInfo(BfType*& valueType, int& okTagId);
	BfGenericTypeInfo::GenericParamsVector* GetGenericParamsVector(BfTypeDef* declaringTypeDef);
	void GenerateProjectsReferenced();
	bool IsAlwaysInclude();	
	bool HasBeenInstantiated() { return mHasBeenInstantiated || ((mAlwaysIncludeFlags & BfAlwaysIncludeFlag_AssumeInstantiated) != 0); }
	bool IncludeAllMethods() { return ((mAlwaysIncludeFlags & BfAlwaysIncludeFlag_IncludeAllMethods) != 0); }
	bool DefineStateAllowsStaticMethods() { return mDefineState >= BfTypeDefineState_HasInterfaces; }

	virtual void ReportMemory(MemReporter* memReporter) override;
};

template <typename T>
class LogAlloc
{
public:
	T* allocate(intptr count)
	{
		auto ptr = (T*)malloc(sizeof(T) * count);
		OutputDebugStrF("LogAlloc.allocate: %p\n", ptr);
		return ptr;
	}

	void deallocate(T* ptr)
	{
		OutputDebugStrF("LogAlloc.deallocate: %p\n", ptr);
		free(ptr);
	}

	void* rawAllocate(intptr size)
	{
		auto ptr = malloc(size);
		OutputDebugStrF("LogAlloc.rawAllocate: %p\n", ptr);
		return ptr;
	}

	void rawDeallocate(void* ptr)
	{
		OutputDebugStrF("LogAlloc.rawFree: %p\n", ptr);
		free(ptr);
	}
};


class BfBoxedType : public BfTypeInstance
{
public:
	enum BoxedFlags
	{
		BoxedFlags_None = 0,
		BoxedFlags_StructPtr = 1
	};

public:
	BfType* mElementType;
	BfBoxedType* mBoxedBaseType;
	BoxedFlags mBoxedFlags;

public:
	BfBoxedType()
	{
		mElementType = NULL;
		mBoxedBaseType = NULL;
		mBoxedFlags = BoxedFlags_None;
	}
	~BfBoxedType();

	virtual bool IsBoxed() override { return true; }

	virtual bool IsValueType() override { return false; }
	virtual bool IsStruct() override { return false; }
	virtual bool IsEnum() override { return false; }
	virtual bool IsStructOrStructPtr() override { return false; }
	virtual bool IsObject() override { return true; }
	virtual bool IsObjectOrStruct() override { return true; }
	virtual bool IsObjectOrInterface() override { return true; }
	virtual bool IsDependentOnUnderlyingType() override { return true; }
	virtual BfType* GetUnderlyingType() override { return mElementType; }
	
	virtual BfTypeInstance* ToGenericTypeInstance() override { return mElementType->ToGenericTypeInstance(); }
	virtual bool IsSpecializedType() override { return !mElementType->IsUnspecializedType(); }
	virtual bool IsUnspecializedType() override { return mElementType->IsUnspecializedType(); }
	virtual bool IsUnspecializedTypeVariation() override { return mElementType->IsUnspecializedTypeVariation(); }		

	virtual BfTypeInstance* GetImplBaseType() override { return (mBoxedBaseType != NULL) ? mBoxedBaseType : mBaseType; }

	bool IsBoxedStructPtr()
	{
		return (mBoxedFlags & BoxedFlags_StructPtr) != 0;
	}

	BfType* GetModifiedElementType();
};

class BfTypeAliasType : public BfTypeInstance
{
public:
	BfType* mAliasToType;

public:
	BfTypeAliasType()
	{
		mAliasToType = NULL;		
	}

	virtual bool IsTypeAlias() override { return true; }	
	virtual BfType* GetUnderlyingType() override { return mAliasToType; }
	virtual bool WantsGCMarking() override { return mAliasToType->WantsGCMarking(); }
};

enum BfCaptureType
{
	BfCaptureType_None,
	BfCaptureType_Copy,
	BfCaptureType_Reference,	
};

class BfClosureType : public BfTypeInstance
{
public:
	Val128 mClosureHash; // Includes base type and capture info
	BfTypeInstance* mSrcDelegate;	
	bool mCreatedTypeDef;
	String mNameAdd;
	BfSource mSource;	
	Array<BfAstNode*> mDirectAllocNodes;
	bool mIsUnique;

public:
	BfClosureType(BfTypeInstance* srcDelegate, Val128 closureHash);
	~BfClosureType();

	void Init(BfProject* bfProject);
	BfFieldDef* AddField(BfType* type, const StringImpl& name);
	BfMethodDef* AddDtor();
	void Finish();

	virtual bool IsClosure() override { return true; }	
	virtual bool IsOnDemand() override { return true; }	
};

class BfDelegateType : public BfTypeInstance
{
public:		
	BfDelegateInfo mDelegateInfo;
	bool mIsUnspecializedType;
	bool mIsUnspecializedTypeVariation;

public:
	BfDelegateType()
	{
		mIsUnspecializedType = false;
		mIsUnspecializedTypeVariation = false;
	}
	~BfDelegateType();
	
	virtual bool IsOnDemand() override { return true; }
	
	virtual bool IsDelegate() override { return mTypeDef->mIsDelegate; }
	virtual bool IsDelegateFromTypeRef() override { return mTypeDef->mIsDelegate;  }

	virtual bool IsFunction() override { return !mTypeDef->mIsDelegate; }
	virtual bool IsFunctionFromTypeRef() override { return !mTypeDef->mIsDelegate; }

	virtual bool IsDelegateOrFunction() override { return mTypeDef->mIsDelegate || mTypeDef->mIsFunction; }

	virtual bool IsUnspecializedType() override { return mIsUnspecializedType; }
	virtual bool IsUnspecializedTypeVariation() override { return mIsUnspecializedTypeVariation; }

	virtual BfDelegateInfo* GetDelegateInfo() override { return &mDelegateInfo; }
};

class BfTupleType : public BfTypeInstance
{
public:		
	bool mCreatedTypeDef;
	String mNameAdd;	
	BfSource* mSource;
	bool mIsUnspecializedType;
	bool mIsUnspecializedTypeVariation;
	
public:
	BfTupleType();
	~BfTupleType();

	void Init(BfProject* bfProject, BfTypeInstance* valueTypeInstance);
	BfFieldDef* AddField(const StringImpl& name);
	void Finish();

	virtual bool IsOnDemand() override { return true; }
	virtual bool IsTuple() override { return true; }		

	virtual bool IsUnspecializedType() override { return mIsUnspecializedType; }
	virtual bool IsUnspecializedTypeVariation() override { return mIsUnspecializedTypeVariation; }
};

class BfConcreteInterfaceType : public BfType
{
public:
	BfTypeInstance* mInterface;

	virtual bool IsConcreteInterfaceType() override { return true; }
	virtual bool IsDependentOnUnderlyingType() override { return true; }
	virtual BfType* GetUnderlyingType() override { return mInterface; }
	virtual bool IsUnspecializedType() override { return mInterface->IsUnspecializedType(); }
	virtual bool IsUnspecializedTypeVariation() override { return mInterface->IsUnspecializedTypeVariation(); }
};

class BfPointerType : public BfType
{
public:
	BfType* mElementType;

public:
	virtual bool IsWrappableType() override { return true; }
	virtual bool IsReified() override { return mElementType->IsReified(); }
	virtual bool IsPointer() override { return true; }
	virtual bool IsIntPtrable() override { return true; }
	virtual bool IsStructPtr() override { return mElementType->IsStruct(); }
	virtual bool IsStructOrStructPtr() override { return mElementType->IsStruct(); }
	virtual bool IsValueTypeOrValueTypePtr() override { return mElementType->IsValueType(); }
	virtual bool IsDependentOnUnderlyingType() override { return true; }
	virtual BfType* GetUnderlyingType() override { return mElementType; }
	virtual bool IsUnspecializedType() override { return mElementType->IsUnspecializedType(); }
	virtual bool IsUnspecializedTypeVariation() override { return mElementType->IsUnspecializedTypeVariation(); }
	virtual bool IsVoidPtr() override { return mElementType->IsVoid(); }
};

// This is used for direct method references for generics so we can directly call methods rather than indirectly through delegates
class BfMethodRefType : public BfDependedType
{
public:
	BfMethodInstance* mMethodRef;
	String mMangledMethodName;
	BfTypeInstance* mOwner;
	int mOwnerRevision;
	bool mIsAutoCompleteMethod;	
	Array<int> mParamToDataIdx;
	Array<int> mDataToParamIdx;
	bool mIsUnspecialized;
	bool mIsUnspecializedVariation;

public:
	BfMethodRefType()
	{		
		mMethodRef = NULL;
		mOwner = NULL;
		mOwnerRevision = -1;
		mIsAutoCompleteMethod = false;		
		mIsUnspecialized = false;
		mIsUnspecializedVariation = false;
	}

	~BfMethodRefType();	
	
	//virtual bool IsValuelessType() override { return mSize != 0;  }
	virtual bool IsValueType() override { return true; }
	virtual bool IsComposite() override { return true; }
	virtual bool IsMethodRef() override { return true; }
	virtual bool IsSplattable() override { return true; }
	virtual int GetSplatCount() override { return (int)mDataToParamIdx.mSize; }

	virtual bool IsOnDemand() override { return true; }
	virtual bool IsTemporary() override { return true; }
	virtual bool IsUnspecializedType() override { return mIsUnspecialized; }
	virtual bool IsUnspecializedTypeVariation() override { return mIsUnspecializedVariation; }

	int GetCaptureDataCount();
	BfType* GetCaptureType(int captureDataIdx);	
	int GetDataIdxFromParamIdx(int paramIdx);
	int GetParamIdxFromDataIdx(int dataIdx);
	bool WantsDataPassedAsSplat(int dataIdx);
	
	//virtual BfType* GetUnderlyingType() override { return mOwner; }
};


class BfRefType : public BfType
{
public:
	enum RefKind
	{
		RefKind_Ref,
		RefKind_In,
		RefKind_Out,
		RefKind_Mut
	};

	BfType* mElementType;
	RefKind mRefKind;

	// When an element gets rebuild, it may become valueless which makes us valueless
	void CheckElement()
	{
		if ((mDefineState >= BfTypeDefineState_Defined) && (mElementType->mDefineState < BfTypeDefineState_Defined) && (mElementType->CanBeValuelessType()))
			mDefineState = BfTypeDefineState_Declared;
	}

	virtual bool IsDataIncomplete() override { CheckElement(); return mDefineState < BfTypeDefineState_Defined; }
	virtual bool IsIncomplete() override { CheckElement(); return mDefineState < BfTypeDefineState_Defined; }
	virtual bool IsReified() override { return mElementType->IsReified(); }

	virtual bool IsRef() override { return true; }	
	virtual bool IsMut() override { return mRefKind == RefKind_Mut; }
	virtual bool IsIn() override { return mRefKind == RefKind_In; }
	virtual bool IsOut() override { return mRefKind == RefKind_Out; }
	virtual bool IsDependentOnUnderlyingType() override { return true; }
	virtual BfType* GetUnderlyingType() override { return mElementType; }
	virtual bool IsUnspecializedType() override { return mElementType->IsUnspecializedType(); }
	virtual bool IsUnspecializedTypeVariation() override { return mElementType->IsUnspecializedTypeVariation(); }
	virtual bool CanBeValuelessType() override { return mElementType->CanBeValuelessType(); }
	virtual bool IsValuelessType() override { return mElementType->IsValuelessType(); }		
};

class BfArrayType : public BfTypeInstance
{
public:
	int mDimensions;

public:
	virtual bool IsArray() override { return true; }

	virtual bool IsValueType() override { return false; }
	virtual bool IsStruct() override { return false; }
	virtual bool IsStructOrStructPtr() override { return false; }
	virtual bool IsObject() override { return true; }
	virtual bool IsObjectOrStruct() override { return true; }
	virtual bool IsObjectOrInterface() override { return true; }

	int GetLengthBitCount();
};

class BfSizedArrayType : public BfDependedType
{
public:
	BfType* mElementType;
	intptr mElementCount;
	bool mWantsGCMarking;

public:
	virtual bool NeedsExplicitAlignment() override { return mElementType->NeedsExplicitAlignment(); }

	virtual bool IsSizedArray() override { return true; }
	virtual bool IsUndefSizedArray() override { return mElementCount == -1; }
		
	virtual bool IsWrappableType() override { return true; }
	virtual bool IsValueType() override { return true; } // Is a type of struct
	virtual bool IsValueTypeOrValueTypePtr() override { return true; }
	virtual bool IsComposite() override { return true; }
	virtual bool IsStruct() override { return false; } // But IsStruct infers a definition, which it does not have
	virtual bool IsStructOrStructPtr() override { return false; }
	virtual bool IsReified() override { return mElementType->IsReified(); }

	virtual bool IsDependentOnUnderlyingType() override { return true; }
	virtual BfType* GetUnderlyingType() override { return mElementType; }
	virtual bool IsUnspecializedType() override { return mElementType->IsUnspecializedType(); }
	virtual bool IsUnspecializedTypeVariation() override { return mElementType->IsUnspecializedTypeVariation(); }
	virtual bool CanBeValuelessType() override { return true; }
	virtual bool WantsGCMarking() override { BF_ASSERT(mDefineState >= BfTypeDefineState_Defined); return mWantsGCMarking; }
	// Leave the default "zero sized" definition
	//virtual bool IsValuelessType()  override { return mElementType->IsValuelessType(); }
};

// This is used when a sized array is sized by a const generic argument
class BfUnknownSizedArrayType : public BfSizedArrayType
{
public:	
	BfType* mElementCountSource;

public:
	virtual bool NeedsExplicitAlignment() override { return mElementType->NeedsExplicitAlignment(); }

	virtual bool IsUnknownSizedArrayType() override { return true; }

	virtual bool IsWrappableType() override { return true; }
	virtual bool IsValueType() override { return true; } // Is a type of struct
	virtual bool IsValueTypeOrValueTypePtr() override { return true; }
	virtual bool IsComposite() override { return true; }
	virtual bool IsStruct() override { return false; } // But IsStruct infers a definition, which it does not have
	virtual bool IsStructOrStructPtr() override { return false; }
	virtual bool IsReified() override { return mElementType->IsReified(); }

	virtual bool IsDependentOnUnderlyingType() override { return true; }
	virtual BfType* GetUnderlyingType() override { return mElementType; }
	virtual bool IsUnspecializedType() override { return mElementType->IsUnspecializedType() || mElementCountSource->IsUnspecializedType(); }
	virtual bool IsUnspecializedTypeVariation() override { return mElementType->IsUnspecializedTypeVariation() || mElementCountSource->IsUnspecializedTypeVariation(); }
	virtual bool CanBeValuelessType() override { return true; }	
	// Leave the default "zero sized" definition
	//virtual bool IsValuelessType()  override { return mElementType->IsValuelessType(); }
};

class BfConstExprValueType : public BfDependedType
{
public:
	BfType* mType;
	BfVariant mValue;

public:	
	~BfConstExprValueType();

	virtual bool IsConstExprValue() override { return true; }
	virtual BfType* GetUnderlyingType() override { return mType; }
};

/*class BfCustomAttributeArgument
{
public:	
	llvm::Constant* mConstParam;
};*/

class BfCustomAttributeSetProperty
{
public:	
	BfPropertyRef mPropertyRef;
	BfTypedValue mParam;
};

class BfCustomAttributeSetField
{
public:	
	BfFieldRef mFieldRef;
	BfTypedValue mParam;
};

class BfCustomAttribute
{
public:
	BfAttributeDirective* mRef;
	BfTypeInstance* mType;
	BfMethodDef* mCtor;
	Array<BfIRValue> mCtorArgs;
	Array<BfCustomAttributeSetProperty> mSetProperties;
	Array<BfCustomAttributeSetField> mSetField;
	bool mAwaitingValidation;

	BfAstNode* GetRefNode()
	{
		if (mRef->mAttributeTypeRef != NULL)
			return mRef->mAttributeTypeRef;
		return mRef;
	}
};

class BfCustomAttributes
{
public:
	Array<BfCustomAttribute> mAttributes;	
	bool Contains(BfTypeDef* typeDef);
	BfCustomAttribute* Get(BfTypeDef* typeDef);
	BfCustomAttribute* Get(BfType* type);

	void ReportMemory(MemReporter* memReporter);
};

class BfResolvedTypeSetFuncs : public MultiHashSetFuncs
{

};

class BfResolvedTypeSet : public MultiHashSet<BfType*, BfResolvedTypeSetFuncs>
{
public:
	enum BfHashFlags
	{
		BfHashFlag_None = 0,
		BfHashFlag_AllowRef = 1,
		BfHashFlag_AllowGenericParamConstValue = 2,
		BfHashFlag_AllowDotDotDot = 4,
	};
	
	class LookupContext
	{	
	public:
		BfModule* mModule;
		BfTypeReference* mRootTypeRef;
		BfTypeDef* mRootTypeDef;		
		BfTypeInstance* mRootOuterTypeInstance;
		BfType* mRootResolvedType;
		Dictionary<BfTypeReference*, BfType*> mResolvedTypeMap;
		BfResolveTypeRefFlags mResolveFlags;		
		BfCallingConvention mCallingConvention;
		bool mHadVar;
		bool mFailed;		

	public:
		LookupContext()
		{
			mRootTypeRef = NULL;
			mRootTypeDef = NULL;
			mRootOuterTypeInstance = NULL;
			mModule = NULL;
			mRootResolvedType = NULL;
			mFailed = false;
			mHadVar = false;
			mResolveFlags = BfResolveTypeRefFlag_None;
			mCallingConvention = BfCallingConvention_Unspecified;
		}

		BfType* GetCachedResolvedType(BfTypeReference* typeReference);
		void SetCachedResolvedType(BfTypeReference* typeReference, BfType* type);

		BfType* ResolveTypeRef(BfTypeReference* typeReference);
		BfTypeDef* ResolveToTypeDef(BfTypeReference* typeReference, BfType** outType = NULL);		
	};

public:
	static BfTypeDef* FindRootCommonOuterType(BfTypeDef* outerType, LookupContext* ctx, BfTypeInstance*& outCheckTypeInstance);
	static BfVariant EvaluateToVariant(LookupContext* ctx, BfExpression* expr, BfType*& outType);
	static bool GenericTypeEquals(BfTypeInstance* lhsGenericType, BfTypeVector* lhsTypeGenericArguments, BfTypeReference* rhs, LookupContext* ctx, int& genericParamOffset);
	static bool GenericTypeEquals(BfTypeInstance* lhsGenericType, BfTypeVector* typeGenericArguments, BfTypeReference* rhs, BfTypeDef* rhsTypeDef, LookupContext* ctx);
	static void HashGenericArguments(BfTypeReference* typeRef, LookupContext* ctx, int& hash, int hashSeed);
	static int DoHash(BfType* type, LookupContext* ctx, bool allowRef, int hashSeed);
	static int Hash(BfType* type, LookupContext* ctx, bool allowRef = false, int hashSeed = 0);
	static int DirectHash(BfTypeReference* typeRef, LookupContext* ctx, BfHashFlags flags = BfHashFlag_None, int hashSeed = 0);
	static int DoHash(BfTypeReference* typeRef, LookupContext* ctx, BfHashFlags flags, int& hashSeed);
	static int Hash(BfTypeReference* typeRef, LookupContext* ctx, BfHashFlags flags = BfHashFlag_None, int hashSeed = 0);
	static bool Equals(BfType* lhs, BfType* rhs, LookupContext* ctx);	
	static bool Equals(BfType* lhs, BfTypeReference* rhs, LookupContext* ctx);
	static bool Equals(BfType* lhs, BfTypeReference* rhs, BfTypeDef* rhsTypeDef, LookupContext* ctx);

public:
	BfResolvedTypeSet()
	{
		mHashSize = 9973;
		mHashHeads = (Entry**)AllocateZero(sizeof(Entry*) * mHashSize, alignof(Entry*));
	}	

	~BfResolvedTypeSet();
	
	template <typename T>
	bool Insert(T* findType, LookupContext* ctx, BfResolvedTypeSet::Entry** entryPtr)
	{
		CheckRehash();

		int tryCount = 0;		
		ctx->mFailed = false;
		int hashVal = Hash(findType, ctx, BfHashFlag_AllowRef);
		if ((ctx->mFailed) || (ctx->mHadVar))
		{			
			return false;
		}
		int bucket = (hashVal & 0x7FFFFFFF) % mHashSize;
		auto checkEntry = mHashHeads[bucket];
		while (checkEntry != NULL)
		{			
			// checkEntry->mType can be NULL if we're in the process of filling it in (and this Insert is from an element type)
			//  OR if the type resolution failed after node insertion
			if ((checkEntry->mValue != NULL) && (hashVal == checkEntry->mHash) && (Equals(checkEntry->mValue, findType, ctx)))
			{
				*entryPtr = checkEntry;
				return false;
			}
			checkEntry = checkEntry->mNext;

			tryCount++;
			// If this fires off, this may indicate that our hashes are equivalent but Equals fails
			if (tryCount >= 10)
			{
				NOP;
			}
			BF_ASSERT(tryCount < 10);
		}
		
		if ((ctx->mResolveFlags & BfResolveTypeRefFlag_NoCreate) != 0)
			return false;

		mCount++;
		Entry* entry = (Entry*)BfResolvedTypeSetFuncs::Allocate(sizeof(Entry), alignof(Entry));
		entry->mValue = NULL;
// 		if (mHashHeads[bucket] != NULL)
// 			mHashHeads[bucket]->mPrev = entry;
		entry->mNext = mHashHeads[bucket];
		entry->mHash = hashVal;
		mHashHeads[bucket] = entry;
		*entryPtr = entry;
		return true;
	}
	
// 	Iterator begin();
// 	Iterator end();
// 	Iterator erase(Iterator& itr);
	void RemoveEntry(Entry* entry);
};

class BfTypeUtils
{
public:
	static String HashEncode64(uint64 val); // Note: this only encodes 60 bits
	static String TypeToString(BfAstNode* typeRef);
	static String TypeToString(BfTypeDef* typeDef, BfTypeNameFlags typeNameFlags = BfTypeNameFlags_None);
	static bool TypeToString(StringImpl& str, BfTypeDef* typeDef, BfTypeNameFlags typeNameFlags = BfTypeNameFlags_None);
	static bool TypeEquals(BfType* typeA, BfType* typeB, BfType* selfType);

	template <typename T>
	static void GetProjectList(BfType* checkType, T* projectList, int immutableLength)
	{
		if (checkType->IsBoxed())
			GetProjectList(((BfBoxedType*)checkType)->mElementType, projectList, immutableLength);

		BfTypeInstance* typeInst = checkType->ToTypeInstance();
		if (typeInst != NULL)
		{
			auto genericTypeInst = typeInst->ToGenericTypeInstance();
			if (genericTypeInst != NULL)
			{
				for (auto genericArg : genericTypeInst->mGenericTypeInfo->mTypeGenericArguments)
					GetProjectList(genericArg, projectList, immutableLength);
			}

			BfProject* bfProject = typeInst->mTypeDef->mProject;
			if (!projectList->Contains(bfProject))
			{
				bool handled = false;
				for (int idx = 0; idx < (int)projectList->size(); idx++)
				{
					auto checkProject = (*projectList)[idx];
					bool isBetter = bfProject->ContainsReference(checkProject);
					bool isWorse = checkProject->ContainsReference(bfProject);
					if (isBetter == isWorse)
						continue;
					if (isBetter)
					{
						if (idx >= immutableLength)
						{
							// This is even more specific, so replace with this one
							(*projectList)[idx] = bfProject;
							handled = true;
						}
					}
					else
					{
						// This is less specific, ignore
						handled = true;
					}
					break;
				}
				if (!handled)
				{
					projectList->Add(bfProject);
				}
			}

			if (checkType->IsTuple())
			{
				auto tupleType = (BfTupleType*)checkType;
				for (auto& fieldInstance : tupleType->mFieldInstances)
					GetProjectList(fieldInstance.mResolvedType, projectList, immutableLength);
			}

			auto delegateInfo = checkType->GetDelegateInfo();
			if (delegateInfo != NULL)
			{
				GetProjectList(delegateInfo->mReturnType, projectList, immutableLength);
				for (auto param : delegateInfo->mParams)
					GetProjectList(param, projectList, immutableLength);
			}
		}
		else if (checkType->IsPointer())
			GetProjectList(((BfPointerType*)checkType)->mElementType, projectList, immutableLength);
		else if (checkType->IsRef())
			GetProjectList(((BfPointerType*)checkType)->mElementType, projectList, immutableLength);
		else if (checkType->IsSizedArray())
			GetProjectList(((BfSizedArrayType*)checkType)->mElementType, projectList, immutableLength);
		else if (checkType->IsMethodRef())
			GetProjectList(((BfMethodRefType*)checkType)->mOwner, projectList, immutableLength);				
	}

	static BfPrimitiveType* GetPrimitiveType(BfModule* module, BfTypeCode typeCode);
	static void PopulateType(BfModule* module, BfType* type);

	template <typename T>
	static void SplatIterate(const T& dataLambda, BfType* checkType)
	{
		auto checkTypeInstance = checkType->ToTypeInstance();

		if ((checkTypeInstance != NULL) && (checkTypeInstance->IsValueType()) && (checkTypeInstance->IsDataIncomplete()))
			PopulateType(checkTypeInstance->mModule, checkTypeInstance);

		if (checkType->IsStruct())
		{															
			if (checkTypeInstance->mBaseType != NULL)
				SplatIterate<T>(dataLambda, checkTypeInstance->mBaseType);						
			
			if (checkTypeInstance->mIsUnion)
			{
				BfType* unionInnerType = checkTypeInstance->GetUnionInnerType();
				SplatIterate<T>(dataLambda, unionInnerType);
			}
			else
			{
				for (int fieldIdx = 0; fieldIdx < (int)checkTypeInstance->mFieldInstances.size(); fieldIdx++)
				{
					auto fieldInstance = (BfFieldInstance*)&checkTypeInstance->mFieldInstances[fieldIdx];
					if (fieldInstance->mDataIdx >= 0)
					{
						SplatIterate<T>(dataLambda, fieldInstance->GetResolvedType());
					}
				}
			}

			if (checkTypeInstance->IsEnum())
			{
				// Add discriminator
				auto dscrType = checkTypeInstance->GetDiscriminatorType();
				dataLambda(dscrType);
			}
		}
		else if (checkType->IsMethodRef())
		{
			auto methodRefType = (BfMethodRefType*)checkType;
			for (int dataIdx = 0; dataIdx < methodRefType->GetCaptureDataCount(); dataIdx++)
			{
				if (methodRefType->WantsDataPassedAsSplat(dataIdx))
					SplatIterate<T>(dataLambda, methodRefType->GetCaptureType(dataIdx));
				else
					dataLambda(methodRefType->GetCaptureType(dataIdx));
			}
		}
		else if (!checkType->IsValuelessType())
		{
			dataLambda(checkType);
		}
	}

	static int GetSplatCount(BfType* type);
};

//void DbgCheckType(llvm::Type* checkType);

NS_BF_END

namespace std
{
	template<>
	struct hash<Beefy::BfTypeVector>
	{
		size_t operator()(const Beefy::BfTypeVector& val) const
		{
			int curHash = 0;
			for (auto type : val)
				curHash = ((curHash ^ type->mTypeId) << 5) - curHash;
			return curHash;
		}
	};

	template<>
	struct hash<Beefy::BfFieldRef>
	{
		size_t operator()(const Beefy::BfFieldRef& fieldRef) const
		{
			return (size_t)fieldRef.mTypeInstance + fieldRef.mFieldIdx;
		}
	};

	template<>
	struct hash<Beefy::BfHotDevirtualizedMethod>
	{
		size_t operator()(const Beefy::BfHotDevirtualizedMethod& val) const
		{
			return (size_t)val.mMethod;
		}
	};

	template<>
	struct hash<Beefy::BfHotFunctionReference>
	{
		size_t operator()(const Beefy::BfHotFunctionReference& val) const
		{
			return (size_t)val.mMethod;
		}
	};
}<|MERGE_RESOLUTION|>--- conflicted
+++ resolved
@@ -1829,27 +1829,7 @@
 	String mEmitData;
 };
 
-<<<<<<< HEAD
-class BfCeTypeInfo
-{
-public:	
-	Dictionary<int, BfCeTypeEmitEntry> mOnCompileMap;
-	Dictionary<int, BfCeTypeEmitEntry> mTypeIFaceMap;
-	Array<int> mPendingInterfaces;
-	Val128 mHash;
-	bool mFailed;
-	BfCeTypeInfo* mNext;
-
-public:
-	BfCeTypeInfo()
-	{
-		mFailed = false;
-		mNext = NULL;		
-	}
-};
-=======
 class BfCeTypeInfo;
->>>>>>> 4f1ed19b
 
 // Instance of struct or class
 class BfTypeInstance : public BfDependedType
