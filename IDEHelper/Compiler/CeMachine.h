#pragma once

#include "BfSystem.h"
#include "BfModule.h"
#include "BeefySysLib/util/Heap.h"
#include "BeefySysLib/util/AllocDebug.h"

NS_BF_BEGIN

class BfParser;
class BfReducer;
class BfMethodInstance;
class BeModule;
class BeContext;
class BeDbgLoc;
class BeType;
class BeValue;
class BeConstant;
class BeInst;
class BeDbgFile;
class BePhiInst;
class BeFunction;
class BeSwitchInst;
class BeGlobalVariable;
class CeMachine;
class CeFunction;

#define CEOP_SIZED(OPNAME) \
	CeOp_##OPNAME##_8, \
	CeOp_##OPNAME##_16, \
	CeOp_##OPNAME##_32, \
	CeOp_##OPNAME##_64, \
	CeOp_##OPNAME##_X

#define CEOP_SIZED_FLOAT(OPNAME) \
	CeOp_##OPNAME##_F32, \
	CeOp_##OPNAME##_F64

#define CEOP_SIZED_NUMERIC(OPNAME) \
	CeOp_##OPNAME##_I8, \
	CeOp_##OPNAME##_I16, \
	CeOp_##OPNAME##_I32, \
	CeOp_##OPNAME##_I64

#define CEOP_SIZED_UNUMERIC(OPNAME) \
	CeOp_##OPNAME##_U8, \
	CeOp_##OPNAME##_U16, \
	CeOp_##OPNAME##_U32, \
	CeOp_##OPNAME##_U64

#define CEOP_SIZED_NUMERIC_PLUSF(OPNAME) \
	CeOp_##OPNAME##_I8, \
	CeOp_##OPNAME##_I16, \
	CeOp_##OPNAME##_I32, \
	CeOp_##OPNAME##_I64, \
	CeOp_##OPNAME##_F32, \
	CeOp_##OPNAME##_F64

enum CeErrorKind
{
	CeErrorKind_None,
	CeErrorKind_Error,
	CeErrorKind_GlobalVariable,
	CeErrorKind_FunctionPointer,
	CeErrorKind_Intrinsic,
	CeErrorKind_ObjectDynCheckFailed
};

enum CeOp : int16
{
	CeOp_InvalidOp,
	CeOp_Ret,
	CeOp_SetRetType,
	CeOp_Jmp,
	CeOp_JmpIf,
	CeOp_JmpIfNot,

	CeOp_Error,	
	CeOp_DynamicCastCheck,
	CeOp_GetReflectType,
	CeOp_GetString,
	CeOp_Malloc,
	CeOp_Free,
	
	CeOp_MemSet,
	CeOp_MemSet_Const,
	CeOp_MemCpy,
	
	CeOp_FrameAddr_32,
	CeOp_FrameAddr_64,
	CeOp_FrameAddrOfs_32,

	CeOp_ConstData,
	CeOp_ConstDataRef,
	CeOp_Zero,
	CEOP_SIZED(Const),
	CEOP_SIZED(Load),
	CEOP_SIZED(Store),
	CEOP_SIZED(Move),
	CEOP_SIZED(Push),
	CEOP_SIZED(Pop),

	CeOp_AdjustSP,
	CeOp_AdjustSPNeg,
	CeOp_AdjustSPConst,
	CeOp_GetSP,
	CeOp_SetSP,
	CeOp_GetStaticField,
	CeOp_GetMethod,
	CeOp_GetMethod_Inner,
	CeOp_GetMethod_Virt,
	CeOp_GetMethod_IFace,
	CeOp_Call,
	
	CeOp_Conv_I8_I16,
	CeOp_Conv_I8_I32,
	CeOp_Conv_I8_I64,
	CeOp_Conv_I8_F32,
	CeOp_Conv_I8_F64,
	CeOp_Conv_I16_I32,
	CeOp_Conv_I16_I64,
	CeOp_Conv_I16_F32,
	CeOp_Conv_I16_F64,
	CeOp_Conv_I32_I64,
	CeOp_Conv_I32_F32,
	CeOp_Conv_I32_F64,	
	CeOp_Conv_I64_F32,
	CeOp_Conv_I64_F64,
	CeOp_Conv_U8_U16,
	CeOp_Conv_U8_U32,
	CeOp_Conv_U8_U64,
	CeOp_Conv_U8_F32,
	CeOp_Conv_U8_F64,
	CeOp_Conv_U16_U32,
	CeOp_Conv_U16_U64,
	CeOp_Conv_U16_F32,
	CeOp_Conv_U16_F64,
	CeOp_Conv_U32_U64,
	CeOp_Conv_U32_F32,
	CeOp_Conv_U32_F64,
	CeOp_Conv_U64_F32,
	CeOp_Conv_U64_F64,
	CeOp_Conv_F32_I8,
	CeOp_Conv_F32_I16,
	CeOp_Conv_F32_I32,
	CeOp_Conv_F32_I64,
	CeOp_Conv_F32_F64,
	CeOp_Conv_F64_I8,
	CeOp_Conv_F64_I16,
	CeOp_Conv_F64_I32,
	CeOp_Conv_F64_I64,
	CeOp_Conv_F64_F32,

	CEOP_SIZED_NUMERIC_PLUSF(Abs),
	CEOP_SIZED_NUMERIC_PLUSF(AddConst),
	CEOP_SIZED_NUMERIC_PLUSF(Add),
	CEOP_SIZED_NUMERIC_PLUSF(Sub),
	CEOP_SIZED_NUMERIC_PLUSF(Mul),	
	CEOP_SIZED_NUMERIC_PLUSF(Div),
	CEOP_SIZED_UNUMERIC(Div),
	CEOP_SIZED_NUMERIC_PLUSF(Mod),
	CEOP_SIZED_UNUMERIC(Mod),
	CEOP_SIZED_NUMERIC(And),
	CEOP_SIZED_NUMERIC(Or),
	CEOP_SIZED_NUMERIC(Xor),
	CEOP_SIZED_NUMERIC(Shl),
	CEOP_SIZED_NUMERIC(Shr),
	CEOP_SIZED_UNUMERIC(Shr),
	
	CEOP_SIZED_FLOAT(Acos),
	CEOP_SIZED_FLOAT(Asin),
	CEOP_SIZED_FLOAT(Atan),
	CEOP_SIZED_FLOAT(Atan2),
	CEOP_SIZED_FLOAT(Ceiling),
	CEOP_SIZED_FLOAT(Cos),
	CEOP_SIZED_FLOAT(Cosh),
	CEOP_SIZED_FLOAT(Exp),
	CEOP_SIZED_FLOAT(Floor),
	CEOP_SIZED_FLOAT(Log),
	CEOP_SIZED_FLOAT(Log10),	
	CEOP_SIZED_FLOAT(Pow),
	CEOP_SIZED_FLOAT(Round),
	CEOP_SIZED_FLOAT(Sin),
	CEOP_SIZED_FLOAT(Sinh),
	CEOP_SIZED_FLOAT(Sqrt),
	CEOP_SIZED_FLOAT(Tan),
	CEOP_SIZED_FLOAT(Tanh),
	
	CEOP_SIZED_NUMERIC_PLUSF(Cmp_EQ),
	CEOP_SIZED_NUMERIC_PLUSF(Cmp_NE),
	CEOP_SIZED_NUMERIC_PLUSF(Cmp_SLT),
	CEOP_SIZED_NUMERIC(Cmp_ULT),
	CEOP_SIZED_NUMERIC_PLUSF(Cmp_SLE),
	CEOP_SIZED_NUMERIC(Cmp_ULE),
	CEOP_SIZED_NUMERIC_PLUSF(Cmp_SGT),
	CEOP_SIZED_NUMERIC(Cmp_UGT),
	CEOP_SIZED_NUMERIC_PLUSF(Cmp_SGE),
	CEOP_SIZED_NUMERIC(Cmp_UGE),

	CEOP_SIZED_NUMERIC_PLUSF(Neg),
	CeOp_Not_I1,
	CEOP_SIZED_NUMERIC(Not),

	CeOp_COUNT
};

struct CeEmitEntry
{
	int mCodePos;
	int mFile;
	int mLine;
	int mColumn;
};

class CeFunctionInfo
{
public:
	String mName;
	BfMethodInstance* mMethodInstance;
	BfMethodRef mMethodRef;
	CeFunction* mCeFunction;
	int mRefCount;

public:
	CeFunctionInfo()
	{
		mMethodInstance = NULL;
		mCeFunction = NULL;
		mRefCount = 0;
	}

	~CeFunctionInfo();
};

class CeCallEntry
{
public:
	CeFunctionInfo* mFunctionInfo;
	int mBindRevision;
	CeFunction* mFunction;

public:
	CeCallEntry()
	{
		mFunctionInfo = NULL;
		mBindRevision = -1;
		mFunction = NULL;
	}
};

class CeStringEntry
{
public:
	int mStringId;
	int mBindExecuteId;
	addr_ce mStringAddr;

public:
	CeStringEntry()
	{
		mStringId = -1;
		mBindExecuteId = -1;
		mStringAddr = 0;
	}
};

class CeInternalData
{
public:
	enum Kind
	{
		Kind_None,
		Kind_File,
		Kind_FindFileData,
		Kind_Spawn
	};

public:
	Kind mKind;
	bool mReleased;

	union
	{
		BfpFile* mFile;
		BfpFindFileData* mFindFileData;
		BfpSpawn* mSpawn;
	};

	CeInternalData()
	{
		mKind = Kind_None;
		mReleased = false;
	}

	~CeInternalData();
};

enum CeFunctionKind
{
	CeFunctionKind_NotSet,
	CeFunctionKind_Normal,
	CeFunctionKind_Extern,
	CeFunctionKind_OOB,
	CeFunctionKind_Malloc,
	CeFunctionKind_Free,
	CeFunctionKind_DynCheckFailed,
	CeFunctionKind_FatalError,
	CeFunctionKind_DebugWrite,
	CeFunctionKind_DebugWrite_Int,
	CeFunctionKind_GetReflectType,
	CeFunctionKind_GetReflectTypeById,
	CeFunctionKind_GetReflectTypeByName,
	CeFunctionKind_GetReflectSpecializedType,
	CeFunctionKind_Type_GetCustomAttribute,
	CeFunctionKind_GetMethodCount,
	CeFunctionKind_GetMethod,
	CeFunctionKind_Method_ToString,
	CeFunctionKind_Method_GetName,
	CeFunctionKind_Method_GetInfo,
	CeFunctionKind_Method_GetParamInfo,
	
	CeFunctionKind_EmitTypeBody,
	CeFunctionKind_EmitAddInterface,
	CeFunctionKind_EmitMethodEntry,
	CeFunctionKind_EmitMethodExit,
	CeFunctionKind_EmitMixin,

	CeFunctionKind_BfpFile_Close,
	CeFunctionKind_BfpFile_Create,
	CeFunctionKind_BfpFile_Flush,
	CeFunctionKind_BfpFile_GetFileSize,
	CeFunctionKind_BfpFile_Read,
	CeFunctionKind_BfpFile_Release,
	CeFunctionKind_BfpFile_Seek,
	CeFunctionKind_BfpFile_Truncate,
	CeFunctionKind_BfpFile_Write,
	CeFunctionKind_BfpSpawn_Create,
	CeFunctionKind_BfpSpawn_GetStdHandles,
	CeFunctionKind_BfpSpawn_Kill,
	CeFunctionKind_BfpSpawn_Release,
	CeFunctionKind_BfpSpawn_WaitFor,

	CeFunctionKind_BfpSystem_GetTimeStamp,
	CeFunctionKind_Sleep,

	CeFunctionKind_Char32_ToLower,
	CeFunctionKind_Char32_ToUpper,
	CeFunctionKind_Char32_IsLower,
	CeFunctionKind_Char32_IsUpper,
	CeFunctionKind_Char32_IsWhiteSpace_EX,
	CeFunctionKind_Char32_IsLetterOrDigit,
	CeFunctionKind_Char32_IsLetter,
	CeFunctionKind_Char32_IsNumber,
	CeFunctionKind_Double_Strtod,
	CeFunctionKind_Double_Ftoa,
	CeFunctionKind_Double_ToString,

	CeFunctionKind_Math_Abs,
	CeFunctionKind_Math_Acos,
	CeFunctionKind_Math_Asin,
	CeFunctionKind_Math_Atan,
	CeFunctionKind_Math_Atan2,
	CeFunctionKind_Math_Ceiling,	
	CeFunctionKind_Math_Cos,
	CeFunctionKind_Math_Cosh,
	CeFunctionKind_Math_Exp,
	CeFunctionKind_Math_Floor,
	CeFunctionKind_Math_Log,
	CeFunctionKind_Math_Log10,
	CeFunctionKind_Math_Mod,
	CeFunctionKind_Math_Pow,
	CeFunctionKind_Math_Round,
	CeFunctionKind_Math_Sin,
	CeFunctionKind_Math_Sinh,
	CeFunctionKind_Math_Sqrt,
	CeFunctionKind_Math_Tan,
	CeFunctionKind_Math_Tanh,	
};

class CeConstStructFixup
{
public:
	enum Kind
	{
		Kind_None,
		Kind_StringPtr,
		Kind_StringCharPtr,
	};

public:
	Kind mKind;
	int mValue;
	int mOffset;
};

class CeConstStructData
{
public:
	Val128 mHash;
	Array<uint8> mData;
	Array<uint8> mFixedData;
	Array<CeConstStructFixup> mFixups;
	addr_ce mAddr;
	int mBindExecuteId;
	bool mQueueFixups;

public:
	CeConstStructData()
	{
		mBindExecuteId = -1;
		mAddr = 0;
		mQueueFixups = false;
	}
};

class CeInnerFunctionInfo
{
public:
	String mName;
	BeFunction* mBeFunction;
	CeFunction* mOwner;
};

class CeStaticFieldEntry
{
public:
	String mName;
	int mTypeId;
	int mSize;
	addr_ce mAddr;
	int mBindExecuteId;

public:
	CeStaticFieldEntry()
	{
		mTypeId = -1;
		mSize = 0;
		mAddr = 0;		
		mBindExecuteId = -1;		
	}
};

class CeFunction
{
public:
	enum InitializeState
	{
		InitializeState_None,
		InitializeState_Initializing,
		InitializeState_Initializing_ReEntry,
		InitializeState_Initialized
	};

public:
	CeMachine* mCeMachine;
	CeFunctionInfo* mCeFunctionInfo;
	CeInnerFunctionInfo* mCeInnerFunctionInfo;
	BfMethodInstance* mMethodInstance;	
	CeFunctionKind mFunctionKind;	
	InitializeState mInitializeState;
	bool mFailed;
	bool mIsVarReturn;
	Array<uint8> mCode;	
	Array<String> mFiles;
	Array<CeEmitEntry> mEmitTable;
	Array<CeCallEntry> mCallTable;
	Array<CeStringEntry> mStringTable;
	Array<CeConstStructData> mConstStructTable;
	Array<CeStaticFieldEntry> mStaticFieldTable;
	Array<BfType*> mTypeTable;
	Array<CeFunction*> mInnerFunctions;
	String mGenError;
	int mFrameSize;	
	int mMaxReturnSize;
	int mId;

public:
	CeFunction()
	{
		mCeMachine = NULL;
		mCeFunctionInfo = NULL;
		mCeInnerFunctionInfo = NULL;
		mFunctionKind = CeFunctionKind_NotSet;		
		mInitializeState = InitializeState_None;
		mMethodInstance = NULL;
		mFailed = false;
		mIsVarReturn = false;
		mFrameSize = 0;
		mMaxReturnSize = 0;
		mId = -1;
	}	

	~CeFunction();
	void Print();
};

enum CeEvalFlags
{
	CeEvalFlags_None = 0,
	CeEvalFlags_Cascade = 1,
	CeEvalFlags_PersistantError = 2,
	CeEvalFlags_DeferIfNotOnlyError = 4,
};

enum CeOperandKind
{
	CeOperandKind_None,
	CeOperandKind_FrameOfs,
	CeOperandKind_AllocaAddr,
	CeOperandKind_Block,
	CeOperandKind_Immediate,
	CeOperandKind_ConstStructTableIdx,	
	CeOperandKind_CallTableIdx
};

class CeOperand
{
public:
	CeOperandKind mKind;
	union
	{
		int mFrameOfs;
		int mBlockIdx;
		int mImmediate;
		int mCallTableIdx;
		int mStructTableIdx;
		BeConstant* mConstant;
	};
	BeType* mType;

public:
	CeOperand()
	{
		mKind = CeOperandKind_None;
		mFrameOfs = 0;
		mType = NULL;
	}

	operator bool() const
	{
		return mKind != CeOperandKind_None;
	}

	bool IsImmediate()
	{
		return mKind == CeOperandKind_Immediate;
	}
};

#define BF_CE_DEFAULT_STACK_SIZE 4*1024*1024
#define BF_CE_DEFAULT_HEAP_SIZE 128*1024
#define BF_CE_INITIAL_MEMORY BF_CE_DEFAULT_STACK_SIZE + BF_CE_DEFAULT_HEAP_SIZE
#define BF_CE_MAX_MEMORY 0x7FFFFFFF
#define BF_CE_MAX_CARRYOVER_MEMORY BF_CE_DEFAULT_STACK_SIZE * 2
#define BF_CE_MAX_CARRYOVER_HEAP 1024*1024

enum CeOperandInfoKind
{
	CEOI_None,
	CEOI_FrameRef,
	CEOI_IMM8,
	CEOI_IMM16,
	CEOI_IMM32,
	CEOI_IMM64,
	CEOI_IMMF32,
	CEOI_IMMF64,
	CEOI_IMM_VAR,
	CEOI_JMPREL
};

enum CeSizeClass
{
	CeSizeClass_8,
	CeSizeClass_16,
	CeSizeClass_32,
	CeSizeClass_64,
	CeSizeClass_X,
};

class CeDumpContext
{


public:	
	CeFunction* mCeFunction;
	String mStr;
	uint8* mStart;
	uint8* mPtr;
	uint8* mEnd;

public:
	void DumpOperandInfo(CeOperandInfoKind operandInfoKind);

	void Dump();	
};

struct CePhiOutgoing
{
	BeValue* mPhiValue;
	BePhiInst* mPhiInst;	
	int mPhiBlockIdx;
};

class CeBlock
{
public:
	int mEmitOfs;
	Array<CePhiOutgoing> mPhiOutgoing;

public:
	CeBlock()
	{
		mEmitOfs = -1;		
	}
};

class CeJumpEntry
{
public:
	int mEmitPos;
	int mBlockIdx;
};

class CeBuilder
{
public:	
	CeBuilder* mParentBuilder;
	CeMachine* mCeMachine;	
	CeFunction* mCeFunction;
	BeFunction* mBeFunction;	
	CeOperand mReturnVal;
	BeType* mIntPtrType;
	int mPtrSize;	

	String mError;
	BeDbgLoc* mCurDbgLoc;
	Array<CeBlock> mBlocks;	
	Array<CeJumpEntry> mJumpTable;
	Dictionary<BeValue*, CeOperand> mValueToOperand;
	int mFrameSize;
	Dictionary<BeDbgFile*, int> mDbgFileMap;
	Dictionary<BeFunction*, int> mFunctionMap;
	Dictionary<int, int> mStringMap;
	Dictionary<BeConstant*, int> mConstDataMap;
	Dictionary<BeFunction*, int> mInnerFunctionMap;
	Dictionary<BeGlobalVariable*, int> mStaticFieldMap;
	Dictionary<String, BfFieldInstance*> mStaticFieldInstanceMap;
	
public:
	CeBuilder()
	{
		mParentBuilder = NULL;
		mPtrSize = 0;
		mCeFunction = NULL;
		mBeFunction = NULL;
		mCeMachine = NULL;
		mCurDbgLoc = NULL;
		mFrameSize = 0;
	}
	
	void Fail(const StringImpl& error);

	CeOperand FrameAlloc(BeType* type);
	CeOperand EmitConst(int64 val, int size);
	CeErrorKind EmitConst(Array<uint8>& arr, BeConstant* constant);
	CeOperand GetOperand(BeValue* value, bool allowAlloca = false, bool allowImmediate = false);
	CeSizeClass GetSizeClass(int size);
	int GetCodePos();

	void HandleParams();
	
	void Emit(uint8 val);
	void Emit(CeOp val);
	void EmitSizedOp(CeOp val, int size);
	void Emit(int32 val);
	void Emit(int64 val);
	void Emit(bool val);
	void Emit(void* ptr, int size);
	void EmitZeroes(int size);
	void EmitJump(CeOp op, const CeOperand& block);
	void EmitBinarySwitchSection(BeSwitchInst* switchInst, int startIdx, int endIdx);	

	void EmitFrameOffset(const CeOperand& val);
	void FlushPhi(CeBlock* ceBlock, int targetBlockIdx);

	void EmitBinaryOp(CeOp iOp, CeOp fOp, const CeOperand& lhs, const CeOperand& rhs, CeOperand& result);
	void EmitUnaryOp(CeOp iOp, CeOp fOp, const CeOperand& val, CeOperand& result);
	void EmitSizedOp(CeOp op, const CeOperand& operand, CeOperand* result, bool allowNonStdSize);
	void ProcessMethod(BfMethodInstance* methodInstance, BfMethodInstance* dupMethodInstance);
	void Build();
};

class CeFrame
{
public:
	CeFunction* mFunction;
	addr_ce mStackAddr;
	addr_ce mFrameAddr;
	uint8* mInstPtr;
	BfType* mReturnType;

public:
	CeFrame()
	{
		mFunction = NULL;
		mStackAddr = 0;
		mFrameAddr = 0;
		mInstPtr = NULL;
		mReturnType = NULL;
	}
};

class CeStaticFieldInfo
{
public:	
	addr_ce mAddr;

public:
	CeStaticFieldInfo()
	{
		mAddr = 0;
	}
};

class CeAppendAllocInfo
{
public:
	BfModule* mModule;
	BfIRValue mAllocValue;
	BfIRValue mAppendSizeValue;
};

class CeRebuildKey
{
public:
	enum Kind
	{
		Kind_None,
		Kind_File
	};

public:
	Kind mKind;
	String mString;

	bool operator==(const CeRebuildKey& other) const
	{
		return (mKind == other.mKind) && (mString == other.mString);
	}
};

class CeRebuildValue
{
public:
	union
	{
		uint64 mInt;
	};
};

class CeEmitContext
{
public:
	BfType* mType;	
	BfMethodInstance* mMethodInstance;
<<<<<<< HEAD
	Array<int32> mInterfaces;
=======
	Array<int32> mInterfaces;	
>>>>>>> 4f1ed19b
	String mEmitData;
	String mExitEmitData;
	bool mFailed;

	CeEmitContext()
	{
		mType = NULL;		
		mMethodInstance = NULL;
		mFailed = false;
	}

	bool HasEmissions()
	{
		return !mEmitData.IsEmpty() || !mInterfaces.IsEmpty();
	}
<<<<<<< HEAD
=======
};

class BfCeTypeInfo
{
public:
	Dictionary<int, BfCeTypeEmitEntry> mOnCompileMap;
	Dictionary<int, BfCeTypeEmitEntry> mTypeIFaceMap;
	Array<int> mPendingInterfaces;
	Dictionary<CeRebuildKey, CeRebuildValue> mRebuildMap;
	Val128 mHash;
	bool mFailed;
	BfCeTypeInfo* mNext;

public:
	BfCeTypeInfo()
	{
		mFailed = false;
		mNext = NULL;
	}
>>>>>>> 4f1ed19b
};

class CeContext
{
public:
	CeMachine* mCeMachine;
	CeContext* mPrevContext;
	int mReflectTypeIdOffset;
	int mExecuteId;
	CeEvalFlags mCurEvalFlags;

	// These are only valid for the current execution	
	ContiguousHeap* mHeap;
	Array<CeFrame> mCallStack;
	Array<uint8> mMemory;
	int mStackSize;
	Dictionary<int, addr_ce> mStringMap;
	Dictionary<int, addr_ce> mReflectMap;
	Dictionary<Val128, addr_ce> mConstDataMap;	
	HashSet<int> mStaticCtorExecSet;	
	Dictionary<String, CeStaticFieldInfo> mStaticFieldMap;
	Dictionary<int, CeInternalData*> mInternalDataMap;
	int mCurHandleId;

	BfMethodInstance* mCurMethodInstance;
	BfType* mCurExpectingType;
	BfAstNode* mCurTargetSrc;
	BfModule* mCurModule;
	CeFrame* mCurFrame;
	CeEmitContext* mCurEmitContext;	

public:
	CeContext();
	~CeContext();

	BfError* Fail(const StringImpl& error);
	BfError* Fail(const CeFrame& curFrame, const StringImpl& error);

	void AddRebuild(const CeRebuildKey& key, const CeRebuildValue& value);
	uint8* CeMalloc(int size);
	bool CeFree(addr_ce addr);
	addr_ce CeAllocArray(BfArrayType* arrayType, int count, addr_ce& elemsAddr);
	addr_ce GetReflectType(int typeId);
	addr_ce GetReflectType(const String& typeName);
	int GetTypeIdFromType(addr_ce typeAddr);
	addr_ce GetReflectSpecializedType(addr_ce unspecializedType, addr_ce typeArgsSpanAddr);
	addr_ce GetString(int stringId);
	addr_ce GetString(const StringImpl& str);
	addr_ce GetConstantData(BeConstant* constant);
	BfType* GetBfType(int typeId);
	void PrepareConstStructEntry(CeConstStructData& constStructData);
	bool CheckMemory(addr_ce addr, int32 size);
	bool GetStringFromStringView(addr_ce addr, StringImpl& str);
	bool GetCustomAttribute(BfCustomAttributes* customAttributes, int attributeTypeId, addr_ce resultAddr);	

	bool WriteConstant(BfModule* module, addr_ce addr, BfConstant* constant, BfType* type, bool isParams = false);	
	BfIRValue CreateConstant(BfModule* module, uint8* ptr, BfType* type, BfType** outType = NULL);	
	BfIRValue CreateAttribute(BfAstNode* targetSrc, BfModule* module, BfIRConstHolder* constHolder, BfCustomAttribute* customAttribute);

	bool Execute(CeFunction* startFunction, uint8* startStackPtr, uint8* startFramePtr, BfType*& returnType);
	BfTypedValue Call(BfAstNode* targetSrc, BfModule* module, BfMethodInstance* methodInstance, const BfSizedArray<BfIRValue>& args, CeEvalFlags flags, BfType* expectingType);
};

struct CeTypeInfo
{
	Array<BfMethodInstance*> mMethodInstances;
	int mRevision;
};

class CeMachine
{
public:
	Dictionary<BfMethodInstance*, CeFunctionInfo*> mFunctions;
	Dictionary<String, CeFunctionInfo*> mNamedFunctionMap;
	Dictionary<int, CeFunction*> mFunctionIdMap; // Only used for 32-bit			
	Dictionary<BfType*, CeTypeInfo> mTypeInfoMap;
	HashSet<BfMethodInstance*> mMethodInstanceSet;
	
	Array<CeContext*> mContextList;

	BfCompiler* mCompiler;
	BfModule* mCeModule;
	int mRevision;
	int mMethodBindRevision;
	int mRevisionExecuteTime;	
	int mCurFunctionId;	
	int mExecuteId;
	CeAppendAllocInfo* mAppendAllocInfo;
	
	CeContext* mCurContext;
	CeEmitContext* mCurEmitContext;
	CeBuilder* mCurBuilder;
	CeFunction* mPreparingFunction;		

	BfParser* mTempParser;
	BfReducer* mTempReducer;
	BfPassInstance* mTempPassInstance;

public:
	CeMachine(BfCompiler* compiler);
	~CeMachine();		

	void Init();		
	BeContext* GetBeContext();
	BeModule* GetBeModule();

	void DerefMethodInfo(CeFunctionInfo* ceFunctionInfo);
	void RemoveMethod(BfMethodInstance* methodInstance);					
	void CreateFunction(BfMethodInstance* methodInstance, CeFunction* ceFunction);			
	CeErrorKind WriteConstant(CeConstStructData& data, BeConstant* constVal, CeContext* ceContext);	

	void CheckFunctionKind(CeFunction* ceFunction);
	void PrepareFunction(CeFunction* methodInstance, CeBuilder* parentBuilder);	
	void MapFunctionId(CeFunction* ceFunction);

	void CheckFunctions();
	CeFunction* GetFunction(BfMethodInstance* methodInstance, BfIRValue func, bool& added);
	CeFunction* GetPreparedFunction(BfMethodInstance* methodInstance);
	CeTypeInfo* GetTypeInfo(BfType* type);
	BfMethodInstance* GetMethodInstance(int64 methodHandle);

public:
	void CompileStarted();
	void CompileDone();
	void QueueMethod(BfMethodInstance* methodInstance, BfIRValue func);
	void QueueMethod(BfModuleMethodInstance moduleMethodInstance);
	void QueueStaticField(BfFieldInstance* fieldInstance, const StringImpl& mangledFieldName);	

	void SetAppendAllocInfo(BfModule* module, BfIRValue allocValue, BfIRValue appendSizeValue);
	void ClearAppendAllocInfo();

	CeContext* AllocContext();
	void ReleaseContext(CeContext* context);
	BfTypedValue Call(BfAstNode* targetSrc, BfModule* module, BfMethodInstance* methodInstance, const BfSizedArray<BfIRValue>& args, CeEvalFlags flags, BfType* expectingType);
};

NS_BF_END

namespace std
{
	template <>
	struct hash<Beefy::CeRebuildKey>
	{
		size_t operator()(const Beefy::CeRebuildKey& key) const
		{
			return BeefHash<Beefy::String>()(key.mString) ^ (size_t)key.mKind;
		}
	};	
}<|MERGE_RESOLUTION|>--- conflicted
+++ resolved
@@ -763,11 +763,7 @@
 public:
 	BfType* mType;	
 	BfMethodInstance* mMethodInstance;
-<<<<<<< HEAD
-	Array<int32> mInterfaces;
-=======
 	Array<int32> mInterfaces;	
->>>>>>> 4f1ed19b
 	String mEmitData;
 	String mExitEmitData;
 	bool mFailed;
@@ -783,8 +779,6 @@
 	{
 		return !mEmitData.IsEmpty() || !mInterfaces.IsEmpty();
 	}
-<<<<<<< HEAD
-=======
 };
 
 class BfCeTypeInfo
@@ -804,7 +798,6 @@
 		mFailed = false;
 		mNext = NULL;
 	}
->>>>>>> 4f1ed19b
 };
 
 class CeContext
