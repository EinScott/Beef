using System;
using System.Collections;
using System.Text;
using System.Threading.Tasks;
using System.Diagnostics;
using Beefy.widgets;
using Beefy.utils;
using IDE.ui;
using System.IO;
using System.Threading;
using Beefy;
using System.Security.Cryptography;

namespace IDE.Compiler
{
    public enum BfSourceElementType : uint8
    {
        Normal,
		Keyword,
		Literal,
		Identifier,	
		Comment,
		Method,
		Type,
		RefType,
		Interface,
		Namespace
    }

    public enum ResolveType
    {
        None,
        Classify,
        ClassifyFullRefresh,
        Autocomplete,
        Autocomplete_HighPri,
        GoToDefinition,
        GetSymbolInfo,        
        RenameSymbol,
        ShowFileSymbolReferences,
        GetNavigationData,
		GetCurrentLocation,
		GetFixits,
		GetTypeDefList,
		GetTypeDefInto,
		GetResultString
    }

    public class ResolveParams
    {
		public ResolveType mResolveType;
		public int32 mOverrideCursorPos = -1;
		public bool mInDeferredList;

        public int32 mLocalId = -1;
        public String mReplaceStr ~ delete _;
        public String mTypeDef ~ delete _;
		public String mNamespace ~ delete _;
        public int32 mFieldIdx = -1;
        public int32 mMethodIdx = -1;
        public int32 mPropertyIdx = -1;
		public int32 mTypeGenericParamIdx = -1;
		public int32 mMethodGenericParamIdx = -1;

        public String mOutFileName ~ delete _;
        public int32 mOutLine;
        public int32 mOutLineChar;
        public String mNavigationData ~ delete _;
		public String mAutocompleteInfo ~ delete _;
		public String mResultString ~ delete _;
		public WaitEvent mWaitEvent ~ delete _;

		public BfPassInstance mPassInstance ~ delete _;
		public EditWidgetContent.CharData[] mCharData ~ delete _;
		public IdSpan mCharIdSpan ~ _.Dispose();
		public BfParser mParser;
		public String mDocumentationName ~ delete _;
		public bool mCancelled;
		public int32 mTextVersion = -1;
		public bool mIsUserRequested;
<<<<<<< HEAD

		public bool mDoFuzzyAutoComplete;
=======
		public Stopwatch mStopwatch ~ delete _;
		public ProfileInstance mProfileInstance ~ _.Dispose();
>>>>>>> 4f1ed19b
    }

    public class BfParser : ILeakIdentifiable
    {
		static int32 sIdx;
		public int32 mIdx = sIdx++;
		public void ToLeakString(String str)
		{
			str.AppendF("Idx:{0}", mIdx);
		}

		[CallingConvention(.Stdcall), CLink]
		static extern void BfSystem_DeleteParser(void* bfSystem, void* bfParser);

        [CallingConvention(.Stdcall), CLink]
        static extern void BfParser_SetSource(void* bfParser, char8* data, int32 length, char8* fileName);

        [CallingConvention(.Stdcall), CLink]
        static extern void BfParser_SetCharIdData(void* bfParser, uint8* data, int32 length);

		[CallingConvention(.Stdcall), CLink]
		static extern void BfParser_SetHashMD5(void* bfParser, ref MD5Hash md5Hash);

        [CallingConvention(.Stdcall), CLink]
        static extern void BfParser_SetNextRevision(void* bfParser, void* nextParser);

        [CallingConvention(.Stdcall), CLink]
        static extern bool BfParser_SetCursorIdx(void* bfParser, int32 cursorIdx);

        [CallingConvention(.Stdcall), CLink]
        static extern bool BfParser_SetAutocomplete(void* bfParser, int32 cursorIdx);

        [CallingConvention(.Stdcall), CLink]
        static extern bool BfParser_SetIsClassifying(void* bfParser);

        [CallingConvention(.Stdcall), CLink]
        static extern bool BfParser_Parse(void* bfParser, void* bfPassInstance, bool compatMode);

        [CallingConvention(.Stdcall), CLink]
        static extern bool BfParser_Reduce(void* bfParser, void* bfPassInstance);

        [CallingConvention(.Stdcall), CLink]        
        static extern char8* BfParser_Format(void* bfParser, int32 formatEnd, int32 formatStart, out int32* outCharMapping, int32 maxCol);

        [CallingConvention(.Stdcall), CLink]
        static extern char8* BfParser_GetDebugExpressionAt(void* bfParser, int32 cursorIdx);

        [CallingConvention(.Stdcall), CLink]
        static extern void* BfParser_CreateResolvePassData(void* bfSystem, int32 resolveType, bool doFuzzyAutoComplete);

        [CallingConvention(.Stdcall), CLink]
        static extern bool BfParser_BuildDefs(void* bfParser, void* bfPassInstance, void* bfResolvePassData, bool fullRefresh);

        [CallingConvention(.Stdcall), CLink]
        static extern void BfParser_RemoveDefs(void* bfParser);

        [CallingConvention(.Stdcall), CLink]
        static extern void BfParser_ClassifySource(void* bfParser, void* elementTypeArray, bool preserveFlags);

        [CallingConvention(.Stdcall), CLink]
        static extern void BfParser_GenerateAutoCompletionFrom(void* bfParser, int32 srcPosition);

		[CallingConvention(.Stdcall), CLink]
		static extern void BfParser_SetCompleteParse(void* bfParser);

		public BfSystem mSystem;
        public void* mNativeBfParser;
        public bool mIsUsed;
        public String mFileName ~ delete _;
        public ProjectSource mProjectSource;

        public this(void* nativeBfParser)
        {
            mNativeBfParser = nativeBfParser;
        }

		public ~this()
		{
			if (mNativeBfParser != null)
				BfSystem_DeleteParser(mSystem.mNativeBfSystem, mNativeBfParser);
		}

		public void Detach()
		{
			mNativeBfParser = null;
		}

        public void SetSource(String data, String fileName)
        {
            Debug.Assert(!mIsUsed);
            mIsUsed = true;
            BfParser_SetSource(mNativeBfParser, data, (int32)data.Length, fileName);
        }

        public void SetCharIdData(ref IdSpan char8IdData)
        {
			char8IdData.Prepare();
            uint8* data = char8IdData.mData.CArray();
            BfParser_SetCharIdData(mNativeBfParser, data, char8IdData.mLength);
        }

        public void SetCursorIdx(int cursorIdx)
        {
            BfParser_SetCursorIdx(mNativeBfParser, (int32)cursorIdx);
        }

        public void SetAutocomplete(int cursorIdx)
        {
            BfParser_SetAutocomplete(mNativeBfParser, (int32)cursorIdx);
        }

        public void SetIsClassifying()
        {
            BfParser_SetIsClassifying(mNativeBfParser);
        }

        public bool Parse(BfPassInstance passInstance, bool compatMode)
        {
            return BfParser_Parse(mNativeBfParser, passInstance.mNativeBfPassInstance, compatMode);
        }

        public bool Reduce(BfPassInstance passInstance)
        {
            return BfParser_Reduce(mNativeBfParser, passInstance.mNativeBfPassInstance);
        }

        public void Reformat(int formatStart, int formatEnd, out int32[] char8Mapping, String str)
        {                                    
            int32* char8MappingPtr;
            var maxCol = gApp.mSettings.mEditorSettings.mWrapCommentsAt;
            var stringPtr = BfParser_Format(mNativeBfParser, (int32)formatStart, (int32)formatEnd, out char8MappingPtr, maxCol);
            str.Append(stringPtr);

            char8Mapping = new int32[str.Length];
            for (int32 i = 0; i < char8Mapping.Count; i++)
                char8Mapping[i] = char8MappingPtr[i];
        }

        public bool GetDebugExpressionAt(int cursorIdx, String outExpr)
        {
            var stringPtr = BfParser_GetDebugExpressionAt(mNativeBfParser, (int32)cursorIdx);
			if (stringPtr == null)
				return false;
            outExpr.Append(stringPtr);
			return true;
        }

        public bool BuildDefs(BfPassInstance bfPassInstance, BfResolvePassData resolvePassData, bool fullRefresh)
        {
            void* nativeResolvePassData = null;
            if (resolvePassData != null)
                nativeResolvePassData = resolvePassData.mNativeResolvePassData;
            return BfParser_BuildDefs(mNativeBfParser, bfPassInstance.mNativeBfPassInstance, nativeResolvePassData, fullRefresh);
        }

        public void RemoveDefs()
        {
            BfParser_RemoveDefs(mNativeBfParser);
        }

        public void ClassifySource(EditWidgetContent.CharData[] char8Data, bool preserveFlags)
        {
            EditWidgetContent.CharData* char8DataPtr = char8Data.CArray();
            BfParser_ClassifySource(mNativeBfParser, char8DataPtr, preserveFlags);
        }

        public void SetNextRevision(BfParser nextRevision)
        {
            BfParser_SetNextRevision(mNativeBfParser, nextRevision.mNativeBfParser);
        }

        public void GenerateAutoCompletionFrom(int32 srcPosition)
        {
            BfParser_GenerateAutoCompletionFrom(mNativeBfParser, srcPosition);
        }

        public BfResolvePassData CreateResolvePassData(ResolveType resolveType = ResolveType.Autocomplete, bool doFuzzyAutoComplete = false)
        {
            var resolvePassData = new BfResolvePassData();
            resolvePassData.mNativeResolvePassData = BfParser_CreateResolvePassData(mNativeBfParser, (int32)resolveType, doFuzzyAutoComplete);
            return resolvePassData;
        }

        public void ReformatInto(SourceEditWidget editWidget, int formatStart, int formatEnd, uint8 orFlags = 0)
        {
            var editWidgetContent = (SourceEditWidgetContent)editWidget.Content;

			let oldText = scope String();
			editWidget.GetText(oldText);
			/*File.WriteAllText(@"c:\temp\orig.txt", origText);*/

            int32[] char8Mapping;
            String newText = scope String();
            Reformat(formatStart, formatEnd, out char8Mapping, newText);
			defer delete char8Mapping;

			//File.WriteAllText(@"c:\temp\new.txt", newText);

            SourceEditBatchHelper sourceEditBatchHelper = scope SourceEditBatchHelper(editWidget, "format");

            int32 insertCount = 0;
            int32 deleteCount = 0;

            int32 insertChars = 0;
            int32 deleteChars = 0;

            int32 insertStartIdx = -1;
            int32 expectedOldIdx = 0;
            for (int32 i = 0; i < char8Mapping.Count; i++)
            {
                int32 oldIdx = (int32)char8Mapping[i];

                if ((oldIdx != -1) && (insertStartIdx != -1))
                {
                    // Finish inserting
                    editWidgetContent.CursorTextPos = insertStartIdx;

                    String insertString = scope String();
                    //newText.Substring(insertStartIdx, i - insertStartIdx, insertString);
					insertString.Append(newText, insertStartIdx, i - insertStartIdx);
                    var insertTextAction = new EditWidgetContent.InsertTextAction(editWidgetContent, insertString, .None);
                    insertTextAction.mMoveCursor = false;
                    editWidgetContent.mData.mUndoManager.Add(insertTextAction);
                    
                    editWidgetContent.PhysInsertAtCursor(insertString, false);

                    if (orFlags != 0)
                    {
                        for (int32 idx = insertStartIdx; idx < i; idx++)
                            editWidgetContent.mData.mText[idx].mDisplayFlags |= orFlags;
                    }

                    insertStartIdx = -1;
                    insertCount++;
                    insertChars += (int32)insertString.Length;                    
                }

                if (oldIdx == expectedOldIdx)
                {
                    expectedOldIdx++;
                    continue;
                }
                else if (oldIdx == -1)
                {
                    if (insertStartIdx == -1)
                        insertStartIdx = i;
                }
                else
                {
					// This fails if we have the same ID occur multiple times, or we reorder nodes
					if (oldIdx <= expectedOldIdx)
					{
#if DEBUG
						Utils.WriteTextFile(@"c:\temp\old.txt", oldText).IgnoreError();
						Utils.WriteTextFile(@"c:\temp\new.txt", newText).IgnoreError();
						Debug.FatalError("Reformat failed");
#endif
						break; // Error - abort
					}
                    
                    int32 charsToDelete = oldIdx - expectedOldIdx;
                    editWidgetContent.CursorTextPos = i;
                    var deleteCharAction = new EditWidgetContent.DeleteCharAction(editWidgetContent, 0, charsToDelete);
                    deleteCharAction.mMoveCursor = false;
                    editWidgetContent.mData.mUndoManager.Add(deleteCharAction);
                    editWidgetContent.PhysDeleteChars(0, charsToDelete);
                    expectedOldIdx = oldIdx + 1;
                    deleteCount++;
                    deleteChars += charsToDelete;                    
                }
            }

            editWidgetContent.ContentChanged();
            Debug.WriteLine("Reformat {0} inserts, total of {1} chars. {2} deletes, total of {3} chars.", insertCount, insertChars, deleteCount, deleteChars);

            sourceEditBatchHelper.Finish();
        }
		
		public void SetCompleteParse()
		{
			BfParser_SetCompleteParse(mNativeBfParser);
		}

		public void SetHashMD5(MD5Hash md5Hash)
		{
			var md5Hash;
			BfParser_SetHashMD5(mNativeBfParser, ref md5Hash);
		}
    }
}<|MERGE_RESOLUTION|>--- conflicted
+++ resolved
@@ -78,13 +78,9 @@
 		public bool mCancelled;
 		public int32 mTextVersion = -1;
 		public bool mIsUserRequested;
-<<<<<<< HEAD
-
 		public bool mDoFuzzyAutoComplete;
-=======
 		public Stopwatch mStopwatch ~ delete _;
 		public ProfileInstance mProfileInstance ~ _.Dispose();
->>>>>>> 4f1ed19b
     }
 
     public class BfParser : ILeakIdentifiable
