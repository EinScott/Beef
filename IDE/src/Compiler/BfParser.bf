using System;
using System.Collections;
using System.Text;
using System.Threading.Tasks;
using System.Diagnostics;
using Beefy.widgets;
using Beefy.utils;
using IDE.ui;
using System.IO;
using System.Threading;
using Beefy;
using System.Security.Cryptography;

namespace IDE.Compiler
{
    public enum BfSourceElementType : uint8
    {
        Normal,
		Keyword,
		Literal,
		Identifier,	
		Comment,
		Method,
		Type,
		RefType,
		Interface,
		Namespace
    }

    public enum ResolveType
    {
        case None,
	        Classify,
	        ClassifyFullRefresh,
	        Autocomplete,
	        Autocomplete_HighPri,
	        GoToDefinition,
	        GetSymbolInfo,        
	        RenameSymbol,
	        ShowFileSymbolReferences,
	        GetNavigationData,
			GetCurrentLocation,
			GetFixits,
			GetTypeDefList,
			GetTypeDefInto,
			GetResultString;

		public bool IsClassify => (this == .Classify) || (this == .ClassifyFullRefresh);
    }

	public enum SourceEmbedKind
	{
		None,
		Type,
		Method
	}

    public class ResolveParams
    {
		public class Embed
		{
			public String mTypeName ~ delete _;
			public int32 mRevision = -1;
			public int32 mCursorIdx = -1;
			public EditWidgetContent.CharData[] mCharData ~ delete _;
		}

		public ResolveType mResolveType;
		public int32 mOverrideCursorPos = -1;
		public bool mInDeferredList;

		public EditWidgetContent.CharData[] mCharData ~ delete _;
		public IdSpan mCharIdSpan ~ _.Dispose();
		public BfParser mParser;

        public int32 mLocalId = -1;
        public String mReplaceStr ~ delete _;
        public String mTypeDef ~ delete _;
		public String mNamespace ~ delete _;
        public int32 mFieldIdx = -1;
        public int32 mMethodIdx = -1;
        public int32 mPropertyIdx = -1;
		public int32 mTypeGenericParamIdx = -1;
		public int32 mMethodGenericParamIdx = -1;

        public String mOutFileName ~ delete _;
        public int32 mOutLine;
        public int32 mOutLineChar;
        public String mNavigationData ~ delete _;
		public String mAutocompleteInfo ~ delete _;
		public String mResultString ~ delete _;
		public WaitEvent mWaitEvent ~ delete _;

		public BfPassInstance mPassInstance ~ delete _;
		public List<Embed> mEmitEmbeds = new .() ~ DeleteContainerAndItems!(_);
		public String mDocumentationName ~ delete _;
		public bool mCancelled;
		public int32 mTextVersion = -1;
		public bool mIsUserRequested;
		public bool mDoFuzzyAutoComplete;
		public Stopwatch mStopwatch ~ delete _;
		public ProfileInstance mProfileInstance ~ _.Dispose();
    }

    public class BfParser : ILeakIdentifiable
    {
		static int32 sIdx;
		public int32 mIdx = sIdx++;
		public void ToLeakString(String str)
		{
			str.AppendF("Idx:{0}", mIdx);
		}

		[CallingConvention(.Stdcall), CLink]
		static extern void BfSystem_DeleteParser(void* bfSystem, void* bfParser);

        [CallingConvention(.Stdcall), CLink]
        static extern void BfParser_SetSource(void* bfParser, char8* data, int32 length, char8* fileName, int32 textVersion);

        [CallingConvention(.Stdcall), CLink]
        static extern void BfParser_SetCharIdData(void* bfParser, uint8* data, int32 length);

		[CallingConvention(.Stdcall), CLink]
		static extern void BfParser_SetHashMD5(void* bfParser, ref MD5Hash md5Hash);

        [CallingConvention(.Stdcall), CLink]
        static extern void BfParser_SetNextRevision(void* bfParser, void* nextParser);

        [CallingConvention(.Stdcall), CLink]
        static extern void BfParser_SetCursorIdx(void* bfParser, int32 cursorIdx);

        [CallingConvention(.Stdcall), CLink]
        static extern void BfParser_SetAutocomplete(void* bfParser, int32 cursorIdx);

		[CallingConvention(.Stdcall), CLink]
		static extern void BfParser_SetEmbedKind(void* bfParser, SourceEmbedKind embedKind);

        [CallingConvention(.Stdcall), CLink]
        static extern void BfParser_SetIsClassifying(void* bfParser);

        [CallingConvention(.Stdcall), CLink]
        static extern bool BfParser_Parse(void* bfParser, void* bfPassInstance, bool compatMode);

        [CallingConvention(.Stdcall), CLink]
        static extern bool BfParser_Reduce(void* bfParser, void* bfPassInstance);

        [CallingConvention(.Stdcall), CLink]        
        static extern char8* BfParser_Format(void* bfParser, int32 formatEnd, int32 formatStart, out int32* outCharMapping, int32 maxCol, int32 tabSize, bool wantsTabsAsSpaces,
			bool indentCaseLabels);

        [CallingConvention(.Stdcall), CLink]
        static extern char8* BfParser_GetDebugExpressionAt(void* bfParser, int32 cursorIdx);

        [CallingConvention(.Stdcall), CLink]
        static extern void* BfParser_CreateResolvePassData(void* bfSystem, int32 resolveType, bool doFuzzyAutoComplete);

        [CallingConvention(.Stdcall), CLink]
        static extern bool BfParser_BuildDefs(void* bfParser, void* bfPassInstance, void* bfResolvePassData, bool fullRefresh);

        [CallingConvention(.Stdcall), CLink]
        static extern void BfParser_RemoveDefs(void* bfParser);

        [CallingConvention(.Stdcall), CLink]
        static extern void BfParser_ClassifySource(void* bfParser, void* elementTypeArray, bool preserveFlags);

		[CallingConvention(.Stdcall), CLink]
        static extern void BfParser_CreateClassifier(void* bfParser, void* passInstance, void* resolvePassData, void* elementTypeArray);

		[CallingConvention(.Stdcall), CLink]
		static extern void BfParser_FinishClassifier(void* bfParser, void* resolvePassData);

        [CallingConvention(.Stdcall), CLink]
        static extern void BfParser_GenerateAutoCompletionFrom(void* bfParser, int32 srcPosition);

		[CallingConvention(.Stdcall), CLink]
		static extern void BfParser_SetCompleteParse(void* bfParser);

		[CallingConvention(.Stdcall), CLink]
<<<<<<< HEAD
		static extern void BfParser_GetLineCharAtIdx(void* bfParser, int32 idx, int32* line, int32* lineChar);
=======
		static extern char8* BfSystem_GetParserLocationName(void* bfParser, int32 line, int32 column);
>>>>>>> f2c7c694

		public BfSystem mSystem;
        public void* mNativeBfParser;
        public bool mIsUsed;
        public String mFileName ~ delete _;
        public ProjectSource mProjectSource;

        public this(void* nativeBfParser)
        {
            mNativeBfParser = nativeBfParser;
        }

		public ~this()
		{
			if (mNativeBfParser != null)
				BfSystem_DeleteParser(mSystem.mNativeBfSystem, mNativeBfParser);
		}

		public void Detach()
		{
			mNativeBfParser = null;
		}

        public void SetSource(StringView data, String fileName, int textVersion)
        {
            Debug.Assert(!mIsUsed);
            mIsUsed = true;
            BfParser_SetSource(mNativeBfParser, data.Ptr, (int32)data.Length, fileName, (.)textVersion);
        }

        public void SetCharIdData(ref IdSpan char8IdData)
        {
			char8IdData.Prepare();
            uint8* data = char8IdData.mData.CArray();
            BfParser_SetCharIdData(mNativeBfParser, data, char8IdData.mLength);
        }

        public void SetCursorIdx(int cursorIdx)
        {
            BfParser_SetCursorIdx(mNativeBfParser, (int32)cursorIdx);
        }

        public void SetAutocomplete(int cursorIdx)
        {
            BfParser_SetAutocomplete(mNativeBfParser, (int32)cursorIdx);
        }

		public void SetEmbedKind(SourceEmbedKind embedKind)
		{
			BfParser_SetEmbedKind(mNativeBfParser, embedKind);
		}

        public void SetIsClassifying()
        {
            BfParser_SetIsClassifying(mNativeBfParser);
        }

        public bool Parse(BfPassInstance passInstance, bool compatMode)
        {
            return BfParser_Parse(mNativeBfParser, passInstance.mNativeBfPassInstance, compatMode);
        }

        public bool Reduce(BfPassInstance passInstance)
        {
            return BfParser_Reduce(mNativeBfParser, passInstance.mNativeBfPassInstance);
        }

        public void Reformat(int formatStart, int formatEnd, out int32[] charMapping, String str)
        {                                    
            int32* charMappingPtr;
            var maxCol = gApp.mSettings.mEditorSettings.mWrapCommentsAt;
            var stringPtr = BfParser_Format(mNativeBfParser, (int32)formatStart, (int32)formatEnd, out charMappingPtr, maxCol,
				gApp.mSettings.mEditorSettings.mTabSize, gApp.mSettings.mEditorSettings.mTabsOrSpaces == .Spaces, gApp.mSettings.mEditorSettings.mIndentCaseLabels);
            str.Append(stringPtr);

            charMapping = new int32[str.Length];
            for (int32 i = 0; i < charMapping.Count; i++)
                charMapping[i] = charMappingPtr[i];
        }

        public bool GetDebugExpressionAt(int cursorIdx, String outExpr)
        {
            var stringPtr = BfParser_GetDebugExpressionAt(mNativeBfParser, (int32)cursorIdx);
			if (stringPtr == null)
				return false;
            outExpr.Append(stringPtr);
			return true;
        }

        public bool BuildDefs(BfPassInstance bfPassInstance, BfResolvePassData resolvePassData, bool fullRefresh)
        {
            void* nativeResolvePassData = null;
            if (resolvePassData != null)
                nativeResolvePassData = resolvePassData.mNativeResolvePassData;
            return BfParser_BuildDefs(mNativeBfParser, bfPassInstance.mNativeBfPassInstance, nativeResolvePassData, fullRefresh);
        }

        public void RemoveDefs()
        {
            BfParser_RemoveDefs(mNativeBfParser);
        }

        public void ClassifySource(EditWidgetContent.CharData[] char8Data, bool preserveFlags)
        {
            EditWidgetContent.CharData* char8DataPtr = char8Data.CArray();
            BfParser_ClassifySource(mNativeBfParser, char8DataPtr, preserveFlags);
        }

		public void CreateClassifier(BfPassInstance passInstance, BfResolvePassData bfResolvePassData, EditWidgetContent.CharData[] charDataArr)
		{
			EditWidgetContent.CharData* charDataPtr = charDataArr.CArray();
			BfParser_CreateClassifier(mNativeBfParser, passInstance.mNativeBfPassInstance, bfResolvePassData.mNativeResolvePassData, charDataPtr);
		}

		public void FinishClassifier(BfResolvePassData bfResolvePassData)
		{
			BfParser_FinishClassifier(mNativeBfParser, bfResolvePassData.mNativeResolvePassData);
		}

        public void SetNextRevision(BfParser nextRevision)
        {
            BfParser_SetNextRevision(mNativeBfParser, nextRevision.mNativeBfParser);
        }

        public void GenerateAutoCompletionFrom(int32 srcPosition)
        {
            BfParser_GenerateAutoCompletionFrom(mNativeBfParser, srcPosition);
        }

        public BfResolvePassData CreateResolvePassData(ResolveType resolveType = ResolveType.Autocomplete, bool doFuzzyAutoComplete = false)
        {
            var resolvePassData = new BfResolvePassData();
            resolvePassData.mNativeResolvePassData = BfParser_CreateResolvePassData(mNativeBfParser, (int32)resolveType, doFuzzyAutoComplete);
            return resolvePassData;
        }

        public void ReformatInto(SourceEditWidget editWidget, int formatStart, int formatEnd, uint8 orFlags = 0)
        {
            var editWidgetContent = (SourceEditWidgetContent)editWidget.Content;

			editWidgetContent.mCollapseNoCheckOpen = true;
			defer { editWidgetContent.mCollapseNoCheckOpen = false; }

			let oldText = scope String();
			editWidget.GetText(oldText);
			/*File.WriteAllText(@"c:\temp\orig.txt", origText);*/

            int32[] charMapping;
            String newText = scope String();
            Reformat(formatStart, formatEnd, out charMapping, newText);
			defer delete charMapping;

			//File.WriteAllText(@"c:\temp\new.txt", newText);

            SourceEditBatchHelper sourceEditBatchHelper = scope SourceEditBatchHelper(editWidget, "format");

            int32 insertCount = 0;
            int32 deleteCount = 0;

            int32 insertChars = 0;
            int32 deleteChars = 0;

            int32 insertStartIdx = -1;
            int32 expectedOldIdx = 0;
            for (int32 i = 0; i < charMapping.Count; i++)
            {
                int32 oldIdx = (int32)charMapping[i];

                if ((oldIdx != -1) && (insertStartIdx != -1))
                {
                    // Finish inserting
                    editWidgetContent.CursorTextPos = insertStartIdx;

                    String insertString = scope String();
                    //newText.Substring(insertStartIdx, i - insertStartIdx, insertString);
					insertString.Append(newText, insertStartIdx, i - insertStartIdx);
                    var insertTextAction = new EditWidgetContent.InsertTextAction(editWidgetContent, insertString, .None);
                    insertTextAction.mMoveCursor = false;
                    editWidgetContent.mData.mUndoManager.Add(insertTextAction);
                    
                    editWidgetContent.PhysInsertAtCursor(insertString, false);

                    if (orFlags != 0)
                    {
                        for (int32 idx = insertStartIdx; idx < i; idx++)
                            editWidgetContent.mData.mText[idx].mDisplayFlags |= orFlags;
                    }

                    insertStartIdx = -1;
                    insertCount++;
                    insertChars += (int32)insertString.Length;                    
                }

                if (oldIdx == expectedOldIdx)
                {
                    expectedOldIdx++;
                    continue;
                }
                else if (oldIdx == -1)
                {
                    if (insertStartIdx == -1)
                        insertStartIdx = i;
                }
                else
                {
					// This fails if we have the same ID occur multiple times, or we reorder nodes
					if (oldIdx <= expectedOldIdx)
					{
#if DEBUG
						Utils.WriteTextFile(@"c:\temp\old.txt", oldText).IgnoreError();
						Utils.WriteTextFile(@"c:\temp\new.txt", newText).IgnoreError();
						Debug.FatalError("Reformat failed");
#endif
						break; // Error - abort
					}
                    
                    int32 charsToDelete = oldIdx - expectedOldIdx;
                    editWidgetContent.CursorTextPos = i;
                    var deleteCharAction = new EditWidgetContent.DeleteCharAction(editWidgetContent, 0, charsToDelete);
                    deleteCharAction.mMoveCursor = false;
                    editWidgetContent.mData.mUndoManager.Add(deleteCharAction);
                    editWidgetContent.PhysDeleteChars(0, charsToDelete);

                    expectedOldIdx = oldIdx + 1;
                    deleteCount++;
                    deleteChars += charsToDelete;                    
                }
            }

            editWidgetContent.ContentChanged();
            //Debug.WriteLine("Reformat {0} inserts, total of {1} chars. {2} deletes, total of {3} chars.", insertCount, insertChars, deleteCount, deleteChars);

            sourceEditBatchHelper.Finish();
        }
		
		public void SetCompleteParse()
		{
			BfParser_SetCompleteParse(mNativeBfParser);
		}

		public void SetHashMD5(MD5Hash md5Hash)
		{
			var md5Hash;
			BfParser_SetHashMD5(mNativeBfParser, ref md5Hash);
		}

<<<<<<< HEAD
		public (int, int) GetLineCharAtIdx(int idx) {
			int32 line = 0;
			int32 char = 0;

			BfParser_GetLineCharAtIdx(mNativeBfParser, (.) idx, &line, &char);

			return (line, char);
=======
		public void GetLocationName(int line, int column, String outBuffer)
		{
			var ptr = BfSystem_GetParserLocationName(mNativeBfParser, (.)line, (.)column);
			if (ptr != null)
				outBuffer.Append(ptr);
>>>>>>> f2c7c694
		}
    }
}<|MERGE_RESOLUTION|>--- conflicted
+++ resolved
@@ -176,11 +176,10 @@
 		static extern void BfParser_SetCompleteParse(void* bfParser);
 
 		[CallingConvention(.Stdcall), CLink]
-<<<<<<< HEAD
+		static extern char8* BfSystem_GetParserLocationName(void* bfParser, int32 line, int32 column);
+
+		[CallingConvention(.Stdcall), CLink]
 		static extern void BfParser_GetLineCharAtIdx(void* bfParser, int32 idx, int32* line, int32* lineChar);
-=======
-		static extern char8* BfSystem_GetParserLocationName(void* bfParser, int32 line, int32 column);
->>>>>>> f2c7c694
 
 		public BfSystem mSystem;
         public void* mNativeBfParser;
@@ -427,21 +426,21 @@
 			BfParser_SetHashMD5(mNativeBfParser, ref md5Hash);
 		}
 
-<<<<<<< HEAD
-		public (int, int) GetLineCharAtIdx(int idx) {
-			int32 line = 0;
-			int32 char = 0;
-
-			BfParser_GetLineCharAtIdx(mNativeBfParser, (.) idx, &line, &char);
-
-			return (line, char);
-=======
 		public void GetLocationName(int line, int column, String outBuffer)
 		{
 			var ptr = BfSystem_GetParserLocationName(mNativeBfParser, (.)line, (.)column);
 			if (ptr != null)
 				outBuffer.Append(ptr);
->>>>>>> f2c7c694
+		}
+
+		public (int, int) GetLineCharAtIdx(int idx)
+        {
+			int32 line = 0;
+			int32 char = 0;
+
+			BfParser_GetLineCharAtIdx(mNativeBfParser, (.) idx, &line, &char);
+
+			return (line, char);
 		}
     }
 }